from __future__ import annotations

import asyncio
import contextlib
import dataclasses
import heapq
import inspect
import itertools
import json
import logging
import math
import operator
import os
import pickle
import random
import sys
import textwrap
import uuid
import warnings
import weakref
from collections import defaultdict, deque
from collections.abc import (
    Callable,
    Collection,
    Container,
    Hashable,
    Iterable,
    Iterator,
    Mapping,
    Sequence,
    Set,
)
from contextlib import suppress
from functools import partial
from typing import TYPE_CHECKING, Any, ClassVar, Literal, NamedTuple, cast, overload

import psutil
from sortedcontainers import SortedDict, SortedSet
from tlz import (
    first,
    groupby,
    merge,
    merge_sorted,
    merge_with,
    partition,
    pluck,
    second,
    valmap,
)
from tornado.ioloop import IOLoop

import dask
import dask.utils
from dask.core import get_deps
from dask.utils import (
    format_bytes,
    format_time,
    key_split,
    parse_bytes,
    parse_timedelta,
    stringify,
    tmpfile,
)
from dask.widgets import get_template

from distributed import cluster_dump, preloading, profile
from distributed import versions as version_module
from distributed._stories import scheduler_story
from distributed.active_memory_manager import ActiveMemoryManagerExtension, RetireWorker
from distributed.batched import BatchedSend
from distributed.collections import HeapSet
from distributed.comm import (
    Comm,
    CommClosedError,
    get_address_host,
    normalize_address,
    resolve_address,
    unparse_host_port,
)
from distributed.comm.addressing import addresses_from_user_args
from distributed.compatibility import PeriodicCallback
from distributed.core import Status, clean_exception, error_message, rpc, send_recv
from distributed.diagnostics.memory_sampler import MemorySamplerExtension
from distributed.diagnostics.plugin import SchedulerPlugin, _get_plugin_name
from distributed.event import EventExtension
from distributed.http import get_handlers
from distributed.lock import LockExtension
from distributed.metrics import monotonic, time
from distributed.multi_lock import MultiLockExtension
from distributed.node import ServerNode
from distributed.proctitle import setproctitle
from distributed.protocol.pickle import dumps, loads
from distributed.protocol.serialize import Serialized, ToPickle, serialize
from distributed.publish import PublishExtension
from distributed.pubsub import PubSubSchedulerExtension
from distributed.queues import QueueExtension
from distributed.recreate_tasks import ReplayTaskScheduler
from distributed.security import Security
from distributed.semaphore import SemaphoreExtension
from distributed.shuffle import ShuffleSchedulerExtension
from distributed.stealing import WorkStealing
from distributed.utils import (
    All,
    TimeoutError,
    empty_context,
    format_dashboard_link,
    get_fileno_limit,
    key_split_group,
    log_errors,
    no_default,
    recursive_to_dict,
    validate_key,
    wait_for,
)
from distributed.utils_comm import (
    gather_from_workers,
    retry_operation,
    scatter_to_workers,
    unpack_remotedata,
)
from distributed.utils_perf import disable_gc_diagnosis, enable_gc_diagnosis
from distributed.variable import VariableExtension

if TYPE_CHECKING:
    # TODO import from typing (requires Python >=3.10)
    from typing_extensions import TypeAlias

    from dask.highlevelgraph import HighLevelGraph

# Not to be confused with distributed.worker_state_machine.TaskStateState
TaskStateState: TypeAlias = Literal[
    "released",
    "waiting",
    "no-worker",
    "queued",
    "processing",
    "memory",
    "erred",
    "forgotten",
]

ALL_TASK_STATES: Set[TaskStateState] = set(TaskStateState.__args__)  # type: ignore

# TODO remove quotes (requires Python >=3.9)
# {task key -> finish state}
# Not to be confused with distributed.worker_state_machine.Recs
Recs: TypeAlias = "dict[str, TaskStateState]"
# {client or worker address: [{op: <key>, ...}, ...]}
Msgs: TypeAlias = "dict[str, list[dict[str, Any]]]"
# (recommendations, client messages, worker messages)
RecsMsgs: TypeAlias = "tuple[Recs, Msgs, Msgs]"

logger = logging.getLogger(__name__)
LOG_PDB = dask.config.get("distributed.admin.pdb-on-err")
DEFAULT_DATA_SIZE = parse_bytes(
    dask.config.get("distributed.scheduler.default-data-size")
)
STIMULUS_ID_UNSET = "<stimulus_id unset>"

DEFAULT_EXTENSIONS = {
    "locks": LockExtension,
    "multi_locks": MultiLockExtension,
    "publish": PublishExtension,
    "replay-tasks": ReplayTaskScheduler,
    "queues": QueueExtension,
    "variables": VariableExtension,
    "pubsub": PubSubSchedulerExtension,
    "semaphores": SemaphoreExtension,
    "events": EventExtension,
    "amm": ActiveMemoryManagerExtension,
    "memory_sampler": MemorySamplerExtension,
    "shuffle": ShuffleSchedulerExtension,
    "stealing": WorkStealing,
}


class ClientState:
    """A simple object holding information about a client."""

    #: A unique identifier for this client. This is generally an opaque
    #: string generated by the client itself.
    client_key: str

    #: Cached hash of :attr:`~ClientState.client_key`
    _hash: int

    #: A set of tasks this client wants to be kept in memory, so that it can download
    #: its result when desired. This is the reverse mapping of
    #: :class:`TaskState.who_wants`. Tasks are typically removed from this set when the
    #: corresponding object in the client's space (for example a ``Future`` or a Dask
    #: collection) gets garbage-collected.
    wants_what: set[TaskState]

    #: The last time we received a heartbeat from this client, in local scheduler time.
    last_seen: float

    #: Output of :func:`distributed.versions.get_versions` on the client
    versions: dict[str, Any]

    __slots__ = tuple(__annotations__)

    def __init__(self, client: str, *, versions: dict[str, Any] | None = None):
        self.client_key = client
        self._hash = hash(client)
        self.wants_what = set()
        self.last_seen = time()
        self.versions = versions or {}

    def __hash__(self) -> int:
        return self._hash

    def __eq__(self, other: object) -> bool:
        if not isinstance(other, ClientState):
            return False
        return self.client_key == other.client_key

    def __repr__(self) -> str:
        return f"<Client {self.client_key!r}>"

    def __str__(self) -> str:
        return self.client_key

    def _to_dict_no_nest(self, *, exclude: Container[str] = ()) -> dict:
        """Dictionary representation for debugging purposes.
        Not type stable and not intended for roundtrips.

        See also
        --------
        Client.dump_cluster_state
        distributed.utils.recursive_to_dict
        TaskState._to_dict
        """
        return recursive_to_dict(
            self,
            exclude=set(exclude) | {"versions"},  # type: ignore
            members=True,
        )


class MemoryState:
    """Memory readings on a worker or on the whole cluster.

    See :doc:`worker-memory`.

    Attributes / properties:

    managed_total
        Sum of the output of sizeof() for all dask keys held by the worker in memory,
        plus number of bytes spilled to disk

    managed
        Sum of the output of sizeof() for the dask keys held in RAM. Note that this may
        be inaccurate, which may cause inaccurate unmanaged memory (see below).

    spilled
        Number of bytes  for the dask keys spilled to the hard drive.
        Note that this is the size on disk; size in memory may be different due to
        compression and inaccuracies in sizeof(). In other words, given the same keys,
        'managed' will change depending on the keys being in memory or spilled.

    process
        Total RSS memory measured by the OS on the worker process.
        This is always exactly equal to managed + unmanaged.

    unmanaged
        process - managed. This is the sum of

        - Python interpreter and modules
        - global variables
        - memory temporarily allocated by the dask tasks that are currently running
        - memory fragmentation
        - memory leaks
        - memory not yet garbage collected
        - memory not yet free()'d by the Python memory manager to the OS

    unmanaged_old
        Minimum of the 'unmanaged' measures over the last
        ``distributed.memory.recent-to-old-time`` seconds

    unmanaged_recent
        unmanaged - unmanaged_old; in other words process memory that has been recently
        allocated but is not accounted for by dask; hopefully it's mostly a temporary
        spike.

    optimistic
        managed + unmanaged_old; in other words the memory held long-term by
        the process under the hopeful assumption that all unmanaged_recent memory is a
        temporary spike
    """

    process: int
    unmanaged_old: int
    managed: int
    spilled: int

    __slots__ = tuple(__annotations__)

    def __init__(
        self,
        *,
        process: int,
        unmanaged_old: int,
        managed: int,
        spilled: int,
    ):
        # Some data arrives with the heartbeat, some other arrives in realtime as the
        # tasks progress. Also, sizeof() is not guaranteed to return correct results.
        # This can cause glitches where a partial measure is larger than the whole, so
        # we need to force all numbers to add up exactly by definition.
        self.process = process
        self.managed = min(self.process, managed)
        self.spilled = spilled
        # Subtractions between unsigned ints guaranteed by construction to be >= 0
        self.unmanaged_old = min(unmanaged_old, process - self.managed)

    @staticmethod
    def sum(*infos: MemoryState) -> MemoryState:
        process = 0
        unmanaged_old = 0
        managed = 0
        spilled = 0
        for ms in infos:
            process += ms.process
            unmanaged_old += ms.unmanaged_old
            spilled += ms.spilled
            managed += ms.managed
        return MemoryState(
            process=process,
            unmanaged_old=unmanaged_old,
            managed=managed,
            spilled=spilled,
        )

    @property
    def managed_total(self) -> int:
        return self.managed + self.spilled

    @property
    def unmanaged(self) -> int:
        # This is never negative thanks to __init__
        return self.process - self.managed

    @property
    def unmanaged_recent(self) -> int:
        # This is never negative thanks to __init__
        return self.process - self.managed - self.unmanaged_old

    @property
    def optimistic(self) -> int:
        return self.managed + self.unmanaged_old

    @property
    def managed_in_memory(self) -> int:
        warnings.warn("managed_in_memory has been renamed to managed", FutureWarning)
        return self.managed

    @property
    def managed_spilled(self) -> int:
        warnings.warn("managed_spilled has been renamed to spilled", FutureWarning)
        return self.spilled

    def __repr__(self) -> str:
        return (
            f"Process memory (RSS)  : {format_bytes(self.process)}\n"
            f"  - managed by Dask   : {format_bytes(self.managed)}\n"
            f"  - unmanaged (old)   : {format_bytes(self.unmanaged_old)}\n"
            f"  - unmanaged (recent): {format_bytes(self.unmanaged_recent)}\n"
            f"Spilled to disk       : {format_bytes(self.spilled)}\n"
        )

    def _to_dict(self, *, exclude: Container[str] = ()) -> dict:
        """Dictionary representation for debugging purposes.

        See also
        --------
        Client.dump_cluster_state
        distributed.utils.recursive_to_dict
        """
        return {
            k: getattr(self, k)
            for k in dir(self)
            if not k.startswith("_")
            and k not in {"sum", "managed_in_memory", "managed_spilled"}
        }


class WorkerState:
    """A simple object holding information about a worker.

    Not to be confused with :class:`distributed.worker_state_machine.WorkerState`.
    """

    #: This worker's unique key. This can be its connected address
    #: (such as ``"tcp://127.0.0.1:8891"``) or an alias (such as ``"alice"``).
    address: str

    pid: int
    name: Hashable

    #: The number of CPU threads made available on this worker
    nthreads: int

    #: Memory available to the worker, in bytes
    memory_limit: int

    local_directory: str
    services: dict[str, int]

    #: Output of :meth:`distributed.versions.get_versions` on the worker
    versions: dict[str, Any]

    #: Address of the associated :class:`~distributed.nanny.Nanny`, if present
    nanny: str

    #: Read-only worker status, synced one way from the remote Worker object
    status: Status

    #: Cached hash of :attr:`~WorkerState.address`
    _hash: int

    #: The total memory size, in bytes, used by the tasks this worker holds in memory
    #: (i.e. the tasks in this worker's :attr:`~WorkerState.has_what`).
    nbytes: int

    #: Worker memory unknown to the worker, in bytes, which has been there for more than
    #: 30 seconds. See :class:`MemoryState`.
    _memory_unmanaged_old: int

    #: History of the last 30 seconds' worth of unmanaged memory. Used to differentiate
    #: between "old" and "new" unmanaged memory.
    #: Format: ``[(timestamp, bytes), (timestamp, bytes), ...]``
    _memory_unmanaged_history: deque[tuple[float, int]]

    metrics: dict[str, Any]

    #: The last time we received a heartbeat from this worker, in local scheduler time.
    last_seen: float

    time_delay: float
    bandwidth: float

    #: A set of all TaskStates on this worker that are actors. This only includes those
    #: actors whose state actually lives on this worker, not actors to which this worker
    #: has a reference.
    actors: set[TaskState]

    #: Underlying data of :meth:`WorkerState.has_what`
    _has_what: dict[TaskState, None]

    #: A set of tasks that have been submitted to this worker. Multiple tasks may be
    # submitted to a worker in advance and the worker will run them eventually,
    # depending on its execution resources (but see :doc:`work-stealing`).
    #:
    #: All the tasks here are in the "processing" state.
    #: This attribute is kept in sync with :attr:`TaskState.processing_on`.
    processing: set[TaskState]

    #: Running tasks that invoked :func:`distributed.secede`
    long_running: set[TaskState]

    #: A dictionary of tasks that are currently being run on this worker.
    #: Each task state is associated with the duration in seconds which the task has
    #: been running.
    executing: dict[TaskState, float]

    #: The available resources on this worker, e.g. ``{"GPU": 2}``.
    #: These are abstract quantities that constrain certain tasks from running at the
    #: same time on this worker.
    resources: dict[str, float]

    #: The sum of each resource used by all tasks allocated to this worker.
    #: The numbers in this dictionary can only be less or equal than those in this
    #: worker's :attr:`~WorkerState.resources`.
    used_resources: dict[str, float]

    #: Arbitrary additional metadata to be added to :meth:`~WorkerState.identity`
    extra: dict[str, Any]

    # The unique server ID this WorkerState is referencing
    server_id: str

    # Reference to scheduler task_groups
    scheduler_ref: weakref.ref[SchedulerState] | None
    task_prefix_count: defaultdict[str, int]
    _network_occ: float
    _occupancy_cache: float | None

    #: Keys that may need to be fetched to this worker, and the number of tasks that need them.
    #: All tasks are currently in `memory` on a worker other than this one.
    #: Much like `processing`, this does not exactly reflect worker state:
    #: keys here may be queued to fetch, in flight, or already in memory
    #: on the worker.
    needs_what: dict[TaskState, int]

    __slots__ = tuple(__annotations__)

    def __init__(
        self,
        *,
        address: str,
        status: Status,
        pid: int,
        name: object,
        nthreads: int = 0,
        memory_limit: int,
        local_directory: str,
        nanny: str,
        server_id: str,
        services: dict[str, int] | None = None,
        versions: dict[str, Any] | None = None,
        extra: dict[str, Any] | None = None,
        scheduler: SchedulerState | None = None,
    ):
        self.server_id = server_id
        self.address = address
        self.pid = pid
        self.name = name
        self.nthreads = nthreads
        self.memory_limit = memory_limit
        self.local_directory = local_directory
        self.services = services or {}
        self.versions = versions or {}
        self.nanny = nanny
        self.status = status
        self._hash = hash(self.server_id)
        self.nbytes = 0
        self._memory_unmanaged_old = 0
        self._memory_unmanaged_history = deque()
        self.metrics = {}
        self.last_seen = 0
        self.time_delay = 0
        self.bandwidth = parse_bytes(dask.config.get("distributed.scheduler.bandwidth"))
        self.actors = set()
        self._has_what = {}
        self.processing = set()
        self.long_running = set()
        self.executing = {}
        self.resources = {}
        self.used_resources = {}
        self.extra = extra or {}
        self.scheduler_ref = weakref.ref(scheduler) if scheduler else None
        self.task_prefix_count = defaultdict(int)
        self.needs_what = {}
        self._network_occ = 0
        self._occupancy_cache = None

    def __hash__(self) -> int:
        return self._hash

    def __eq__(self, other: object) -> bool:
        return isinstance(other, WorkerState) and other.server_id == self.server_id

    @property
    def has_what(self) -> Set[TaskState]:
        """An insertion-sorted set-like of tasks which currently reside on this worker.
        All the tasks here are in the "memory" state.
        This is the reverse mapping of :attr:`TaskState.who_has`.

        This is a read-only public accessor. The data is implemented as a dict without
        values, because rebalance() relies on dicts being insertion-sorted.
        """
        return self._has_what.keys()

    @property
    def host(self) -> str:
        return get_address_host(self.address)

    @property
    def memory(self) -> MemoryState:
        """Polished memory metrics for the worker.

        **Design note on managed memory**

        There are two measures available for managed memory:

        - ``self.nbytes``
        - ``self.metrics["managed_bytes"]``

        At rest, the two numbers must be identical. However, ``self.nbytes`` is
        immediately updated through the batched comms as soon as each task lands in
        memory on the worker; ``self.metrics["managed_bytes"]`` instead is updated by
        the heartbeat, which can lag several seconds behind.

        Below we are mixing likely newer managed memory info from ``self.nbytes`` with
        process and spilled memory from the heartbeat. This is deliberate, so that
        managed memory total is updated more frequently.

        Managed memory directly and immediately contributes to optimistic memory, which
        is in turn used in Active Memory Manager heuristics (at the moment of writing;
        more uses will likely be added in the future). So it's important to have it
        up to date; much more than it is for process memory.

        Having up-to-date managed memory info as soon as the scheduler learns about
        task completion also substantially simplifies unit tests.

        The flip side of this design is that it may cause some noise in the
        unmanaged_recent measure. e.g.:

        1. Delete 100MB of managed data
        2. The updated managed memory reaches the scheduler faster than the
           updated process memory
        3. There's a blip where the scheduler thinks that there's a sudden 100MB
           increase in unmanaged_recent, since process memory hasn't changed but managed
           memory has decreased by 100MB
        4. When the heartbeat arrives, process memory goes down and so does the
           unmanaged_recent.

        This is OK - one of the main reasons for the unmanaged_recent / unmanaged_old
        split is exactly to concentrate all the noise in unmanaged_recent and exclude it
        from optimistic memory, which is used for heuristics.

        Something that is less OK, but also less frequent, is that the sudden deletion
        of spilled keys will cause a negative blip in managed memory:

        1. Delete 100MB of spilled data
        2. The updated managed memory *total* reaches the scheduler faster than the
           updated spilled portion
        3. This causes the managed memory to temporarily plummet and be replaced by
           unmanaged_recent, while spilled memory remains unaltered
        4. When the heartbeat arrives, managed goes back up, unmanaged_recent
           goes back down, and spilled goes down by 100MB as it should have to
           begin with.

        :issue:`6002` will let us solve this.
        """
        return MemoryState(
            process=self.metrics["memory"],
            managed=max(0, self.nbytes - self.metrics["spilled_bytes"]["memory"]),
            spilled=self.metrics["spilled_bytes"]["disk"],
            unmanaged_old=self._memory_unmanaged_old,
        )

    def clean(self) -> WorkerState:
        """Return a version of this object that is appropriate for serialization"""
        ws = WorkerState(
            address=self.address,
            status=self.status,
            pid=self.pid,
            name=self.name,
            nthreads=self.nthreads,
            memory_limit=self.memory_limit,
            local_directory=self.local_directory,
            services=self.services,
            nanny=self.nanny,
            extra=self.extra,
            server_id=self.server_id,
        )
        ws._occupancy_cache = self.occupancy

        ws.executing = {
            ts.key: duration for ts, duration in self.executing.items()  # type: ignore
        }
        return ws

    def __repr__(self) -> str:
        name = f", name: {self.name}" if self.name != self.address else ""
        return (
            f"<WorkerState {self.address!r}{name}, "
            f"status: {self.status.name}, "
            f"memory: {len(self.has_what)}, "
            f"processing: {len(self.processing)}>"
        )

    def _repr_html_(self) -> str:
        return get_template("worker_state.html.j2").render(
            address=self.address,
            name=self.name,
            status=self.status.name,
            has_what=self.has_what,
            processing=self.processing,
        )

    def identity(self) -> dict[str, Any]:
        return {
            "type": "Worker",
            "id": self.name,
            "host": self.host,
            "resources": self.resources,
            "local_directory": self.local_directory,
            "name": self.name,
            "nthreads": self.nthreads,
            "memory_limit": self.memory_limit,
            "last_seen": self.last_seen,
            "services": self.services,
            "metrics": self.metrics,
            "status": self.status.name,
            "nanny": self.nanny,
            **self.extra,
        }

    def _to_dict_no_nest(self, *, exclude: Container[str] = ()) -> dict[str, Any]:
        """Dictionary representation for debugging purposes.
        Not type stable and not intended for roundtrips.

        See also
        --------
        Client.dump_cluster_state
        distributed.utils.recursive_to_dict
        TaskState._to_dict
        """
        return recursive_to_dict(
            self,
            exclude=set(exclude) | {"versions"},  # type: ignore
            members=True,
        )

    @property
    def scheduler(self) -> SchedulerState:
        assert self.scheduler_ref
        s = self.scheduler_ref()
        assert s
        return s

    def add_to_processing(self, ts: TaskState) -> None:
        """Assign a task to this worker for compute."""
        if self.scheduler.validate:
            assert ts not in self.processing

        tp = ts.prefix
        self.task_prefix_count[tp.name] += 1
        self.scheduler._task_prefix_count_global[tp.name] += 1
        self.processing.add(ts)
        for dts in ts.dependencies:
            if self not in dts.who_has:
                self._inc_needs_replica(dts)

    def add_to_long_running(self, ts: TaskState) -> None:
        if self.scheduler.validate:
            assert ts in self.processing
            assert ts not in self.long_running

        self._remove_from_task_prefix_count(ts)
        # Cannot remove from processing since we're using this for things like
        # idleness detection. Idle workers are typically targeted for
        # downscaling but we should not downscale workers with long running
        # tasks
        self.long_running.add(ts)

    def remove_from_processing(self, ts: TaskState) -> None:
        """Remove a task from a workers processing"""
        if self.scheduler.validate:
            assert ts in self.processing

        if ts in self.long_running:
            self.long_running.discard(ts)
        else:
            self._remove_from_task_prefix_count(ts)
        self.processing.remove(ts)
        for dts in ts.dependencies:
            if dts in self.needs_what:
                self._dec_needs_replica(dts)

    def _remove_from_task_prefix_count(self, ts: TaskState) -> None:
        count = self.task_prefix_count[ts.prefix.name] - 1
        if count:
            self.task_prefix_count[ts.prefix.name] = count
        else:
            del self.task_prefix_count[ts.prefix.name]

        count = self.scheduler._task_prefix_count_global[ts.prefix.name] - 1
        if count:
            self.scheduler._task_prefix_count_global[ts.prefix.name] = count
        else:
            del self.scheduler._task_prefix_count_global[ts.prefix.name]

    def remove_replica(self, ts: TaskState) -> None:
        """The worker no longer has a task in memory"""
        if self.scheduler.validate:
            assert self in ts.who_has
            assert ts in self.has_what
            assert ts not in self.needs_what

        self.nbytes -= ts.get_nbytes()
        del self._has_what[ts]
        ts.who_has.remove(self)

    def _inc_needs_replica(self, ts: TaskState) -> None:
        """Assign a task fetch to this worker and update network occupancies"""
        if self.scheduler.validate:
            assert self not in ts.who_has
            assert ts not in self.has_what
        if ts not in self.needs_what:
            self.needs_what[ts] = 1
            nbytes = ts.get_nbytes()
            self._network_occ += nbytes
            self.scheduler._network_occ_global += nbytes
        else:
            self.needs_what[ts] += 1

    def _dec_needs_replica(self, ts: TaskState) -> None:
        if self.scheduler.validate:
            assert ts in self.needs_what

        self.needs_what[ts] -= 1
        if self.needs_what[ts] == 0:
            del self.needs_what[ts]
            nbytes = ts.get_nbytes()
            self._network_occ -= nbytes
            self.scheduler._network_occ_global -= nbytes

    def add_replica(self, ts: TaskState) -> None:
        """The worker acquired a replica of task"""
        if self.scheduler.validate:
            assert self not in ts.who_has
            assert ts not in self.has_what

        nbytes = ts.get_nbytes()
        if ts in self.needs_what:
            del self.needs_what[ts]
            self._network_occ -= nbytes
            self.scheduler._network_occ_global -= nbytes
        ts.who_has.add(self)
        self.nbytes += nbytes
        self._has_what[ts] = None

    @property
    def occupancy(self) -> float:
        return self._occupancy_cache or self.scheduler._calc_occupancy(
            self.task_prefix_count, self._network_occ
        )


@dataclasses.dataclass
class ErredTask:
    """Lightweight representation of an erred task without any dependency information
    or runspec.

    See also
    --------
    TaskState
    """

    key: Hashable
    timestamp: float
    erred_on: set[str]
    exception_text: str
    traceback_text: str


class Computation:
    """Collection tracking a single compute or persist call

    See also
    --------
    TaskPrefix
    TaskGroup
    TaskState
    """

    start: float
    groups: set[TaskGroup]
    code: SortedSet
    id: uuid.UUID
    annotations: dict

    __slots__ = tuple(__annotations__)

    def __init__(self):
        self.start = time()
        self.groups = set()
        self.code = SortedSet()
        self.id = uuid.uuid4()
        self.annotations = {}

    @property
    def stop(self) -> float:
        if self.groups:
            return max(tg.stop for tg in self.groups)
        else:
            return -1

    @property
    def states(self) -> dict[TaskStateState, int]:
        return merge_with(sum, (tg.states for tg in self.groups))

    def __repr__(self) -> str:
        return (
            f"<Computation {self.id}: "
            + "Tasks: "
            + ", ".join(
                "%s: %d" % (k, v) for (k, v) in sorted(self.states.items()) if v
            )
            + ">"
        )

    def _repr_html_(self) -> str:
        return get_template("computation.html.j2").render(
            id=self.id,
            start=self.start,
            stop=self.stop,
            groups=self.groups,
            states=self.states,
            code=self.code,
        )


class TaskPrefix:
    """Collection tracking all tasks within a group

    Keys often have a structure like ``("x-123", 0)``
    A group takes the first section, like ``"x"``

    See Also
    --------
    TaskGroup
    """

    #: The name of a group of tasks.
    #: For a task like ``("x-123", 0)`` this is the text ``"x"``
    name: str

    #: An exponentially weighted moving average duration of all tasks with this prefix
    duration_average: float

    #: Numbers of times a task was marked as suspicious with this prefix
    suspicious: int

    #: Store timings for each prefix-action
    all_durations: defaultdict[str, float]

    #: This measures the maximum recorded live execution time and can be used to
    #: detect outliers
    max_exec_time: float

    #: Task groups associated to this prefix
    groups: list[TaskGroup]

    #: Accumulate count of number of tasks in each state
    state_counts: defaultdict[TaskStateState, int]

    __slots__ = tuple(__annotations__)

    def __init__(self, name: str):
        self.name = name
        self.groups = []
        self.all_durations = defaultdict(float)
        self.state_counts = defaultdict(int)
        task_durations = dask.config.get("distributed.scheduler.default-task-durations")
        if self.name in task_durations:
            self.duration_average = parse_timedelta(task_durations[self.name])
        else:
            self.duration_average = -1
        self.max_exec_time = -1
        self.suspicious = 0

    def add_exec_time(self, duration: float) -> None:
        self.max_exec_time = max(duration, self.max_exec_time)
        if duration > 2 * self.duration_average:
            self.duration_average = -1

    def add_duration(self, action: str, start: float, stop: float) -> None:
        duration = stop - start
        self.all_durations[action] += duration
        if action == "compute":
            old = self.duration_average
            if old < 0:
                self.duration_average = duration
            else:
                self.duration_average = 0.5 * duration + 0.5 * old

    @property
    def states(self) -> dict[str, int]:
        """The number of tasks in each state,
        like ``{"memory": 10, "processing": 3, "released": 4, ...}``
        """
        return merge_with(sum, [tg.states for tg in self.groups])

    @property
    def active(self) -> list[TaskGroup]:
        return [
            tg
            for tg in self.groups
            if any(k != "forgotten" and v != 0 for k, v in tg.states.items())
        ]

    @property
    def active_states(self) -> dict[str, int]:
        return merge_with(sum, [tg.states for tg in self.active])

    def __repr__(self) -> str:
        return (
            "<"
            + self.name
            + ": "
            + ", ".join(
                "%s: %d" % (k, v) for (k, v) in sorted(self.states.items()) if v
            )
            + ">"
        )

    @property
    def nbytes_total(self) -> int:
        return sum(tg.nbytes_total for tg in self.groups)

    def __len__(self) -> int:
        return sum(map(len, self.groups))

    @property
    def duration(self) -> float:
        return sum(tg.duration for tg in self.groups)

    @property
    def types(self) -> set[str]:
        return {typ for tg in self.groups for typ in tg.types}


class TaskGroup:
    """Collection tracking all tasks within a group

    Keys often have a structure like ``("x-123", 0)``
    A group takes the first section, like ``"x-123"``

    See also
    --------
    TaskPrefix
    """

    #: The name of a group of tasks.
    #: For a task like ``("x-123", 0)`` this is the text ``"x-123"``
    name: str

    #: The number of tasks in each state,
    #: like ``{"memory": 10, "processing": 3, "released": 4, ...}``
    states: dict[TaskStateState, int]

    #: The other TaskGroups on which this one depends
    dependencies: set[TaskGroup]

    #: The total number of bytes that this task group has produced
    nbytes_total: int

    #: The total amount of time spent on all tasks in this TaskGroup
    duration: float

    #: The result types of this TaskGroup
    types: set[str]

    #: The worker most recently assigned a task from this group, or None when the group
    #: is not identified to be root-like by `SchedulerState.decide_worker`.
    last_worker: WorkerState | None

    #: If `last_worker` is not None, the number of times that worker should be assigned
    #: subsequent tasks until a new worker is chosen.
    last_worker_tasks_left: int

    prefix: TaskPrefix | None
    start: float
    stop: float
    all_durations: defaultdict[str, float]

    __slots__ = tuple(__annotations__)

    def __init__(self, name: str):
        self.name = name
        self.prefix = None
        self.states = dict.fromkeys(ALL_TASK_STATES, 0)
        self.dependencies = set()
        self.nbytes_total = 0
        self.duration = 0
        self.types = set()
        self.start = 0.0
        self.stop = 0.0
        self.all_durations = defaultdict(float)
        self.last_worker = None
        self.last_worker_tasks_left = 0

    def add_duration(self, action: str, start: float, stop: float) -> None:
        duration = stop - start
        self.all_durations[action] += duration
        if action == "compute":
            if self.stop < stop:
                self.stop = stop
            self.start = self.start or start
        self.duration += duration
        assert self.prefix is not None
        self.prefix.add_duration(action, start, stop)

    def add(self, other: TaskState) -> None:
        self.states[other.state] += 1
        other.group = self

    def __repr__(self) -> str:
        return (
            "<"
            + (self.name or "no-group")
            + ": "
            + ", ".join(
                "%s: %d" % (k, v) for (k, v) in sorted(self.states.items()) if v
            )
            + ">"
        )

    def __len__(self) -> int:
        return sum(self.states.values())

    def _to_dict_no_nest(self, *, exclude: Container[str] = ()) -> dict[str, Any]:
        """Dictionary representation for debugging purposes.
        Not type stable and not intended for roundtrips.

        See also
        --------
        Client.dump_cluster_state
        distributed.utils.recursive_to_dict
        TaskState._to_dict
        """
        return recursive_to_dict(self, exclude=exclude, members=True)


class TaskState:
    """A simple object holding information about a task.

    Not to be confused with :class:`distributed.worker_state_machine.TaskState`, which
    holds similar information on the Worker side.
    """

    #: The key is the unique identifier of a task, generally formed from the name of the
    #: function, followed by a hash of the function and arguments, like
    #: ``'inc-ab31c010444977004d656610d2d421ec'``.
    key: str

    #: The broad class of tasks to which this task belongs like "inc" or "read_csv"
    prefix: TaskPrefix

    #: A specification of how to run the task.  The type and meaning of this value is
    #: opaque to the scheduler, as it is only interpreted by the worker to which the
    #: task is sent for executing.
    #:
    #: As a special case, this attribute may also be ``None``, in which case the task is
    #: "pure data" (such as, for example, a piece of data loaded in the scheduler using
    #: :meth:`Client.scatter`).  A "pure data" task cannot be computed again if its
    #: value is lost.
    run_spec: object

    #: The priority provides each task with a relative ranking which is used to break
    #: ties when many tasks are being considered for execution.
    #:
    #: This ranking is generally a 2-item tuple.  The first (and dominant) item
    #: corresponds to when it was submitted.  Generally, earlier tasks take precedence.
    #: The second item is determined by the client, and is a way to prioritize tasks
    #: within a large graph that may be important, such as if they are on the critical
    #: path, or good to run in order to release many dependencies.  This is explained
    #: further in :doc:`Scheduling Policy <scheduling-policies>`.
    priority: tuple[float, ...] | None

    # Attribute underlying the state property
    _state: TaskStateState

    #: The set of tasks this task depends on for proper execution. Only tasks still
    #: alive are listed in this set. If, for whatever reason, this task also depends on
    #: a forgotten task, the :attr:`has_lost_dependencies` flag is set.
    #:
    #: A task can only be executed once all its dependencies have already been
    #: successfully executed and have their result stored on at least one worker. This
    #: is tracked by progressively draining the :attr:`waiting_on` set.
    dependencies: set[TaskState]

    #: The set of tasks which depend on this task.  Only tasks still alive are listed in
    #: this set. This is the reverse mapping of :attr:`dependencies`.
    dependents: set[TaskState]

    #: Whether any of the dependencies of this task has been forgotten. For memory
    #: consumption reasons, forgotten tasks are not kept in memory even though they may
    #: have dependent tasks.  When a task is forgotten, therefore, each of its
    #: dependents has their :attr:`has_lost_dependencies` attribute set to ``True``.
    #:
    #: If :attr:`has_lost_dependencies` is true, this task cannot go into the
    #: "processing" state anymore.
    has_lost_dependencies: bool

    #: The set of tasks this task is waiting on *before* it can be executed. This is
    #: always a subset of :attr:`dependencies`.  Each time one of the dependencies has
    #: finished processing, it is removed from the :attr:`waiting_on` set.
    #:
    #: Once :attr:`waiting_on` becomes empty, this task can move from the "waiting"
    #: state to the "processing" state (unless one of the dependencies errored out, in
    #: which case this task is instead marked "erred").
    waiting_on: set[TaskState]

    #: The set of tasks which need this task to remain alive.  This is always a subset
    #: of :attr:`dependents`.  Each time one of the dependents has finished processing,
    #: it is removed from the :attr:`waiters` set.
    #:
    #: Once both :attr:`waiters` and :attr:`who_wants` become empty, this task can be
    #: released (if it has a non-empty :attr:`run_spec`) or forgotten (otherwise) by the
    #: scheduler, and by any workers in :attr:`who_has`.
    #:
    #: .. note::
    #:    Counter-intuitively, :attr:`waiting_on` and :attr:`waiters` are not reverse
    #:    mappings of each other.
    waiters: set[TaskState]

    #: The set of clients who want the result of this task to remain alive.
    #: This is the reverse mapping of :attr:`ClientState.wants_what`.
    #:
    #: When a client submits a graph to the scheduler it also specifies which output
    #: tasks it desires, such that their results are not released from memory.
    #:
    #: Once a task has finished executing (i.e. moves into the "memory" or "erred"
    #: state), the clients in :attr:`who_wants` are notified.
    #:
    #: Once both :attr:`waiters` and :attr:`who_wants` become empty, this task can be
    #: released (if it has a non-empty :attr:`run_spec`) or forgotten (otherwise) by the
    #: scheduler, and by any workers in :attr:`who_has`.
    who_wants: set[ClientState]

    #: The set of workers who have this task's result in memory. It is non-empty iff the
    #: task is in the "memory" state.  There can be more than one worker in this set if,
    #: for example, :meth:`Client.scatter` or :meth:`Client.replicate` was used.
    #:
    #: This is the reverse mapping of :attr:`WorkerState.has_what`.
    who_has: set[WorkerState]

    #: If this task is in the "processing" state, which worker is currently processing
    #: it. This attribute is kept in sync with :attr:`WorkerState.processing`.
    processing_on: WorkerState | None

    #: The number of times this task can automatically be retried in case of failure.
    #: If a task fails executing (the worker returns with an error), its :attr:`retries`
    #: attribute is checked. If it is equal to 0, the task is marked "erred". If it is
    #: greater than 0, the :attr:`retries` attribute is decremented and execution is
    #: attempted again.
    retries: int

    #: The number of bytes, as determined by ``sizeof``, of the result of a finished
    #: task. This number is used for diagnostics and to help prioritize work.
    #: Set to -1 for unfinished tasks.
    nbytes: int

    #: The type of the object as a string. Only present for tasks that have been
    #: computed.
    type: str

    #: If this task failed executing, the exception object is stored here.
    exception: Serialized | None

    #: If this task failed executing, the traceback object is stored here.
    traceback: Serialized | None

    #: string representation of exception
    exception_text: str

    #: string representation of traceback
    traceback_text: str

    #: If this task or one of its dependencies failed executing, the failed task is
    #: stored here (possibly itself).
    exception_blame: TaskState | None

    #: Worker addresses on which errors appeared, causing this task to be in an error
    #: state.
    erred_on: set[str]

    #: The number of times this task has been involved in a worker death.
    #:
    #: Some tasks may cause workers to die (such as calling ``os._exit(0)``). When a
    #: worker dies, all of the tasks on that worker are reassigned to others. This
    #: combination of behaviors can cause a bad task to catastrophically destroy all
    #: workers on the cluster, one after another. Whenever a worker dies, we mark each
    #: task currently processing on that worker (as recorded by
    #: :attr:`WorkerState.processing`) as suspicious. If a task is involved in three
    #: deaths (or some other fixed constant) then we mark the task as ``erred``.
    suspicious: int

    #: A set of hostnames where this task can be run (or ``None`` if empty). Usually
    #: this is empty unless the task has been specifically restricted to only run on
    #: certain hosts. A hostname may correspond to one or several connected workers.
    host_restrictions: set[str]

    #: A set of complete worker addresses where this can be run (or ``None`` if empty).
    #: Usually this is empty unless the task has been specifically restricted to only
    #: run on certain workers.
    #: Note this is tracking worker addresses, not worker states, since the specific
    #: workers may not be connected at this time.
    worker_restrictions: set[str]

    #: Resources required by this task, such as ``{'gpu': 1}`` or ``{'memory': 1e9}``
    #: These are user-defined names and are matched against the : contents of each
    #: :attr:`WorkerState.resources` dictionary.
    resource_restrictions: dict[str, float]

    #: False
    #:     Each of :attr:`host_restrictions`, :attr:`worker_restrictions` and
    #:     :attr:`resource_restrictions` is a hard constraint: if no worker is available
    #:     satisfying those restrictions, the task cannot go into the "processing" state
    #:     and will instead go into the "no-worker" state.
    #: True
    #:     The above restrictions are mere preferences: if no worker is available
    #:     satisfying those restrictions, the task can still go into the
    #:     "processing" state and be sent for execution to another connected worker.
    loose_restrictions: bool

    #: Whether this task is an Actor
    actor: bool

    #: The group of tasks to which this one belongs
    group: TaskGroup

    #: Same as of group.name
    group_key: str

    #: Metadata related to task
    metadata: dict[str, Any]

    #: Task annotations
    annotations: dict[str, Any]

    #: The unique identifier of a specific execution of a task. This identifier
    #: is used to sign a task such that the assigned worker is expected to return
    #: the same identifier in the task-finished message. This is used to correlate
    #: responses.
    #: Only the most recently assigned worker is trusted. All other results will
    #: be rejected.
    run_id: int | None

    #: Cached hash of :attr:`~TaskState.client_key`
    _hash: int

    # Support for weakrefs to a class with __slots__
    __weakref__: Any = None
    __slots__ = tuple(__annotations__)

    #: Global iterator used to create unique task run IDs
    _run_id_iterator: ClassVar[itertools.count] = itertools.count()

    # Instances not part of slots since class variable
    _instances: ClassVar[weakref.WeakSet[TaskState]] = weakref.WeakSet()

    def __init__(
        self,
        key: str,
        run_spec: object,
        state: TaskStateState,
    ):
        self.key = key
        self._hash = hash(key)
        self.run_spec = run_spec
        self._state = state
        self.exception = None
        self.exception_blame = None
        self.traceback = None
        self.exception_text = ""
        self.traceback_text = ""
        self.suspicious = 0
        self.retries = 0
        self.nbytes = -1
        self.priority = None
        self.who_wants = set()
        self.dependencies = set()
        self.dependents = set()
        self.waiting_on = set()
        self.waiters = set()
        self.who_has = set()
        self.processing_on = None
        self.has_lost_dependencies = False
        self.host_restrictions = set()
        self.worker_restrictions = set()
        self.resource_restrictions = {}
        self.loose_restrictions = False
        self.actor = False
        self.prefix = None  # type: ignore
        self.type = None  # type: ignore
        self.group_key = key_split_group(key)
        self.group = None  # type: ignore
        self.metadata = {}
        self.annotations = {}
        self.erred_on = set()
        self.run_id = None
        TaskState._instances.add(self)

    def __hash__(self) -> int:
        return self._hash

    def __eq__(self, other: object) -> bool:
        return isinstance(other, TaskState) and self.key == other.key

    @property
    def state(self) -> TaskStateState:
        """This task's current state.  Valid states are ``released``, ``waiting``,
        ``no-worker``, ``processing``, ``memory``, ``erred`` and ``forgotten``.  If it
        is ``forgotten``, the task isn't stored in the ``tasks`` dictionary anymore and
        will probably disappear soon from memory.
        """
        return self._state

    @state.setter
    def state(self, value: TaskStateState) -> None:
        self.group.states[self._state] -= 1
        self.group.states[value] += 1
        self._state = value
        self.prefix.state_counts[value] += 1

    def add_dependency(self, other: TaskState) -> None:
        """Add another task as a dependency of this task"""
        self.dependencies.add(other)
        self.group.dependencies.add(other.group)
        other.dependents.add(self)

    def get_nbytes(self) -> int:
        return self.nbytes if self.nbytes >= 0 else DEFAULT_DATA_SIZE

    def set_nbytes(self, nbytes: int) -> None:
        diff = nbytes
        old_nbytes = self.nbytes
        if old_nbytes >= 0:
            diff -= old_nbytes
        self.group.nbytes_total += diff
        for ws in self.who_has:
            ws.nbytes += diff
        self.nbytes = nbytes

    def __repr__(self) -> str:
        return f"<TaskState {self.key!r} {self._state}>"

    def _repr_html_(self) -> str:
        return get_template("task_state.html.j2").render(
            state=self.state,
            nbytes=self.nbytes,
            key=self.key,
        )

    def validate(self) -> None:
        try:
            for cs in self.who_wants:
                assert isinstance(cs, ClientState), (repr(cs), self.who_wants)
            for ws in self.who_has:
                assert isinstance(ws, WorkerState), (repr(ws), self.who_has)
            for ts in self.dependencies:
                assert isinstance(ts, TaskState), (repr(ts), self.dependencies)
            for ts in self.dependents:
                assert isinstance(ts, TaskState), (repr(ts), self.dependents)
            validate_task_state(self)
        except Exception as e:
            logger.exception(e)
            if LOG_PDB:
                import pdb

                pdb.set_trace()

    def get_nbytes_deps(self) -> int:
        return sum(ts.get_nbytes() for ts in self.dependencies)

    def _to_dict_no_nest(self, *, exclude: Container[str] = ()) -> dict[str, Any]:
        """Dictionary representation for debugging purposes.
        Not type stable and not intended for roundtrips.

        See also
        --------
        Client.dump_cluster_state
        distributed.utils.recursive_to_dict

        Notes
        -----
        This class uses ``_to_dict_no_nest`` instead of ``_to_dict``.
        When a task references another task, or when a WorkerState.tasks contains tasks,
        this method is not executed for the inner task, even if the inner task was never
        seen before; you get a repr instead. All tasks should neatly appear under
        Scheduler.tasks. This also prevents a RecursionError during particularly heavy
        loads, which have been observed to happen whenever there's an acyclic dependency
        chain of ~200+ tasks.
        """
        return recursive_to_dict(self, exclude=exclude, members=True)


class Transition(NamedTuple):
    """An entry in :attr:`SchedulerState.transition_log`"""

    key: str
    start: TaskStateState
    finish: TaskStateState
    recommendations: Recs
    stimulus_id: str
    timestamp: float


class SchedulerState:
    """Underlying task state of dynamic scheduler

    Tracks the current state of workers, data, and computations.

    Handles transitions between different task states. Notifies the
    Scheduler of changes by messaging passing through Queues, which the
    Scheduler listens to responds accordingly.

    All events are handled quickly, in linear time with respect to their
    input (which is often of constant size) and generally within a
    millisecond.

    Users typically do not interact with ``Transitions`` directly. Instead
    users interact with the ``Client``, which in turn engages the
    ``Scheduler`` affecting different transitions here under-the-hood. In
    the background ``Worker``s also engage with the ``Scheduler``
    affecting these state transitions as well.
    """

    bandwidth: int

    #: Clients currently connected to the scheduler
    clients: dict[str, ClientState]

    extensions: dict[str, Any]  # TODO write a scheduler extension Protocol
    plugins: dict[str, SchedulerPlugin]
    host_info: dict[str, dict[str, Any]]

    #: If True, enable expensive internal consistency check.
    #: Typically disabled in production.
    validate: bool

    #######################
    # Workers-related state
    #######################

    #: Workers currently connected to the scheduler
    #: (actually a SortedDict, but the sortedcontainers package isn't annotated)
    workers: dict[str, WorkerState]
    #: Worker {name: address}
    aliases: dict[Hashable, str]
    #: Workers that are currently in running state
    running: set[WorkerState]
    #: Workers that are currently in running state and not fully utilized
    #: Definition based on occupancy
    #: (actually a SortedDict, but the sortedcontainers package isn't annotated)
    idle: dict[str, WorkerState]
    #: Similar to `idle`
    #: Definition based on assigned tasks
    idle_task_count: set[WorkerState]
    #: Workers that are fully utilized. May include non-running workers.
    saturated: set[WorkerState]
    total_nthreads: int
    #: Cluster-wide resources. {resource name: {worker address: amount}}
    resources: dict[str, dict[str, float]]

    #####################
    # Tasks-related state
    #####################

    #: Total number of tasks ever processed
    n_tasks: int

    #: All tasks currently known to the scheduler
    tasks: dict[str, TaskState]

    #: Tasks in the "queued" state, ordered by priority
    queued: HeapSet[TaskState]

    #: Tasks in the "no-worker" state
    unrunnable: set[TaskState]

    #: Subset of tasks that exist in memory on more than one worker
    replicated_tasks: set[TaskState]

    unknown_durations: dict[str, set[TaskState]]
    task_groups: dict[str, TaskGroup]
    task_prefixes: dict[str, TaskPrefix]
    task_metadata: dict[str, Any]

    #########
    # History
    #########

    #: History of computations.
    #: The length can be tweaked through
    #: distributed.diagnostics.computations.max-history
    computations: deque[Computation]

    #: History of erred tasks.
    #: The length can be tweaked through
    #: distributed.diagnostics.erred-tasks.max-history
    erred_tasks: deque[ErredTask]

    #: History of task state transitions.
    #: The length can be tweaked through
    #: distributed.scheduler.transition-log-length
    transition_log: deque[Transition]

    #: Total number of transitions since the cluster was started
    transition_counter: int

    #: Total number of transitions as of the previous call to check_idle()
    _idle_transition_counter: int

    #: Raise an error if the :attr:`transition_counter` ever reaches this value.
    #: This is meant for debugging only, to catch infinite recursion loops.
    #: In production, it should always be set to False.
    transition_counter_max: int | Literal[False]

    _task_prefix_count_global: defaultdict[str, int]
    _network_occ_global: float
    ######################
    # Cached configuration
    ######################

    #: distributed.scheduler.unknown-task-duration
    UNKNOWN_TASK_DURATION: float
    #: distributed.worker.memory.recent-to-old-time
    MEMORY_RECENT_TO_OLD_TIME: float
    #: distributed.worker.memory.rebalance.measure
    MEMORY_REBALANCE_MEASURE: str
    #: distributed.worker.memory.rebalance.sender-min
    MEMORY_REBALANCE_SENDER_MIN: float
    #: distributed.worker.memory.rebalance.recipient-max
    MEMORY_REBALANCE_RECIPIENT_MAX: float
    #: distributed.worker.memory.rebalance.sender-recipient-gap / 2
    MEMORY_REBALANCE_HALF_GAP: float
    #: distributed.scheduler.worker-saturation
    WORKER_SATURATION: float

    __slots__ = tuple(__annotations__)

    def __init__(
        self,
        aliases: dict[Hashable, str],
        clients: dict[str, ClientState],
        workers: SortedDict[str, WorkerState],
        host_info: dict[str, dict[str, Any]],
        resources: dict[str, dict[str, float]],
        tasks: dict[str, TaskState],
        unrunnable: set[TaskState],
        queued: HeapSet[TaskState],
        validate: bool,
        plugins: Iterable[SchedulerPlugin] = (),
        transition_counter_max: int | Literal[False] = False,
        **kwargs: Any,  # Passed verbatim to Server.__init__()
    ):
        logger.info("State start")
        self.aliases = aliases
        self.bandwidth = parse_bytes(dask.config.get("distributed.scheduler.bandwidth"))
        self.clients = clients
        self.clients["fire-and-forget"] = ClientState("fire-and-forget")
        self.extensions = {}
        self.host_info = host_info
        self.idle = SortedDict()
        self.idle_task_count = set()
        self.n_tasks = 0
        self.resources = resources
        self.saturated = set()
        self.tasks = tasks
        self.replicated_tasks = {
            ts for ts in self.tasks.values() if len(ts.who_has) > 1
        }
        self.computations = deque(
            maxlen=dask.config.get("distributed.diagnostics.computations.max-history")
        )
        self.erred_tasks = deque(
            maxlen=dask.config.get("distributed.diagnostics.erred-tasks.max-history")
        )
        self.task_groups = {}
        self.task_prefixes = {}
        self.task_metadata = {}
        self.total_nthreads = 0
        self.unknown_durations = {}
        self.queued = queued
        self.unrunnable = unrunnable
        self.validate = validate
        self.workers = workers
        self._task_prefix_count_global = defaultdict(int)
        self._network_occ_global = 0.0
        self.running = {
            ws for ws in self.workers.values() if ws.status == Status.running
        }
        self.plugins = {} if not plugins else {_get_plugin_name(p): p for p in plugins}

        self.transition_log = deque(
            maxlen=dask.config.get("distributed.scheduler.transition-log-length")
        )
        self.transition_counter = 0
        self._idle_transition_counter = 0
        self.transition_counter_max = transition_counter_max

        # Variables from dask.config, cached by __init__ for performance
        self.UNKNOWN_TASK_DURATION = parse_timedelta(
            dask.config.get("distributed.scheduler.unknown-task-duration")
        )
        self.MEMORY_RECENT_TO_OLD_TIME = parse_timedelta(
            dask.config.get("distributed.worker.memory.recent-to-old-time")
        )
        self.MEMORY_REBALANCE_MEASURE = dask.config.get(
            "distributed.worker.memory.rebalance.measure"
        )
        self.MEMORY_REBALANCE_SENDER_MIN = dask.config.get(
            "distributed.worker.memory.rebalance.sender-min"
        )
        self.MEMORY_REBALANCE_RECIPIENT_MAX = dask.config.get(
            "distributed.worker.memory.rebalance.recipient-max"
        )
        self.MEMORY_REBALANCE_HALF_GAP = (
            dask.config.get("distributed.worker.memory.rebalance.sender-recipient-gap")
            / 2.0
        )

        self.WORKER_SATURATION = dask.config.get(
            "distributed.scheduler.worker-saturation"
        )
        if self.WORKER_SATURATION == "inf":
            # Special case necessary because there's no way to parse a float infinity
            # from a DASK_* environment variable
            self.WORKER_SATURATION = math.inf
        if (
            not isinstance(self.WORKER_SATURATION, (int, float))
            or self.WORKER_SATURATION <= 0
        ):
            raise ValueError(  # pragma: nocover
                "`distributed.scheduler.worker-saturation` must be a float > 0; got "
                + repr(self.WORKER_SATURATION)
            )

    @property
    def memory(self) -> MemoryState:
        return MemoryState.sum(*(w.memory for w in self.workers.values()))

    @property
    def __pdict__(self) -> dict[str, Any]:
        return {
            "bandwidth": self.bandwidth,
            "resources": self.resources,
            "saturated": self.saturated,
            "unrunnable": self.unrunnable,
            "queued": self.queued,
            "n_tasks": self.n_tasks,
            "unknown_durations": self.unknown_durations,
            "validate": self.validate,
            "tasks": self.tasks,
            "task_groups": self.task_groups,
            "task_prefixes": self.task_prefixes,
            "total_nthreads": self.total_nthreads,
            "total_occupancy": self.total_occupancy,
            "erred_tasks": self.erred_tasks,
            "extensions": self.extensions,
            "clients": self.clients,
            "workers": self.workers,
            "idle": self.idle,
            "host_info": self.host_info,
        }

    def new_task(
        self,
        key: str,
        spec: object,
        state: TaskStateState,
        computation: Computation | None = None,
    ) -> TaskState:
        """Create a new task, and associated states"""
        ts = TaskState(key, spec, state)

        prefix_key = key_split(key)
        tp = self.task_prefixes.get(prefix_key)
        if tp is None:
            self.task_prefixes[prefix_key] = tp = TaskPrefix(prefix_key)
        ts.prefix = tp

        group_key = ts.group_key
        tg = self.task_groups.get(group_key)
        if tg is None:
            self.task_groups[group_key] = tg = TaskGroup(group_key)
            if computation:
                computation.groups.add(tg)
            tg.prefix = tp
            tp.groups.append(tg)
        tg.add(ts)

        self.tasks[key] = ts

        return ts

    def _clear_task_state(self) -> None:
        logger.debug("Clear task state")
        for collection in (
            self.unrunnable,
            self.erred_tasks,
            self.computations,
            self.task_prefixes,
            self.task_groups,
            self.task_metadata,
            self.unknown_durations,
            self.replicated_tasks,
        ):
            collection.clear()  # type: ignore

    @property
    def total_occupancy(self) -> float:
        return self._calc_occupancy(
            self._task_prefix_count_global,
            self._network_occ_global,
        )

    def _calc_occupancy(
        self,
        task_prefix_count: dict[str, int],
        network_occ: float,
    ) -> float:
        res = 0.0
        for prefix_name, count in task_prefix_count.items():
            # TODO: Deal with unknown tasks better
            prefix = self.task_prefixes[prefix_name]
            assert prefix is not None
            duration = prefix.duration_average
            if duration < 0:
                if prefix.max_exec_time > 0:
                    duration = 2 * prefix.max_exec_time
                else:
                    duration = self.UNKNOWN_TASK_DURATION
            res += duration * count
        occ = res + network_occ / self.bandwidth
        assert occ >= 0, occ
        return occ

    #####################
    # State Transitions #
    #####################

    def _transition(
        self, key: str, finish: TaskStateState, stimulus_id: str, **kwargs: Any
    ) -> RecsMsgs:
        """Transition a key from its current state to the finish state

        Examples
        --------
        >>> self._transition('x', 'waiting')
        {'x': 'processing'}, {}, {}

        Returns
        -------
        Tuple of:

        - Dictionary of recommendations for future transitions {key: new state}
        - Messages to clients {client address: [msg, msg, ...]}
        - Messages to workers {worker address: [msg, msg, ...]}

        See Also
        --------
        Scheduler.transitions : transitive version of this function
        """
        try:
            ts = self.tasks.get(key)
            if ts is None:
                return {}, {}, {}
            start = ts._state
            if start == finish:
                return {}, {}, {}

            # Notes:
            # - in case of transition through released, this counter is incremented by 2
            # - this increase happens before the actual transitions, so that it can
            #   catch potential infinite recursions
            self.transition_counter += 1
            if self.transition_counter_max:
                assert self.transition_counter < self.transition_counter_max

            recommendations: dict = {}
            worker_msgs: dict = {}
            client_msgs: dict = {}

            if self.plugins:
                dependents = set(ts.dependents)
                dependencies = set(ts.dependencies)

            func = self._TRANSITIONS_TABLE.get((start, finish))
            if func is not None:
                recommendations, client_msgs, worker_msgs = func(
                    self, key, stimulus_id, **kwargs
                )

            elif "released" not in (start, finish):
                assert not kwargs, (kwargs, start, finish)
                a_recs, a_cmsgs, a_wmsgs = self._transition(
                    key, "released", stimulus_id
                )

                v = a_recs.get(key, finish)
                func = self._TRANSITIONS_TABLE["released", v]
                b_recs, b_cmsgs, b_wmsgs = func(self, key, stimulus_id)

                recommendations.update(a_recs)
                for c, new_msgs in a_cmsgs.items():
                    client_msgs.setdefault(c, []).extend(new_msgs)
                for w, new_msgs in a_wmsgs.items():
                    worker_msgs.setdefault(w, []).extend(new_msgs)

                recommendations.update(b_recs)
                for c, new_msgs in b_cmsgs.items():
                    client_msgs.setdefault(c, []).extend(new_msgs)
                for w, new_msgs in b_wmsgs.items():
                    worker_msgs.setdefault(w, []).extend(new_msgs)

                start = "released"
            else:
                raise RuntimeError(
                    f"Impossible transition from {start} to {finish} for {key!r}: "
                    f"{stimulus_id=}, {kwargs=}, story={self.story(ts)}"
                )

            if not stimulus_id:
                stimulus_id = STIMULUS_ID_UNSET

            actual_finish = ts._state
            self.transition_log.append(
                Transition(
                    key, start, actual_finish, recommendations, stimulus_id, time()
                )
            )
            if self.validate:
                if stimulus_id == STIMULUS_ID_UNSET:
                    raise RuntimeError(
                        "stimulus_id not set during Scheduler transition"
                    )
                logger.debug(
                    "Transitioned %r %s->%s (actual: %s).  Consequence: %s",
                    key,
                    start,
                    finish,
                    actual_finish,
                    dict(recommendations),
                )
            if self.plugins:
                # Temporarily put back forgotten key for plugin to retrieve it
                if ts._state == "forgotten":
                    ts.dependents = dependents
                    ts.dependencies = dependencies
                    self.tasks[ts.key] = ts
                for plugin in list(self.plugins.values()):
                    try:
                        plugin.transition(key, start, actual_finish, **kwargs)
                    except Exception:
                        logger.info("Plugin failed with exception", exc_info=True)
                if ts.state == "forgotten":
                    del self.tasks[ts.key]

            tg = ts.group
            if ts.state == "forgotten" and tg.name in self.task_groups:
                # Remove TaskGroup if all tasks are in the forgotten state
                if all(v == 0 or k == "forgotten" for k, v in tg.states.items()):
                    ts.prefix.groups.remove(tg)
                    del self.task_groups[tg.name]

            return recommendations, client_msgs, worker_msgs
        except Exception:
            logger.exception("Error transitioning %r from %r to %r", key, start, finish)
            if LOG_PDB:
                import pdb

                pdb.set_trace()
            raise

    def _transitions(
        self,
        recommendations: Recs,
        client_msgs: Msgs,
        worker_msgs: Msgs,
        stimulus_id: str,
    ) -> None:
        """Process transitions until none are left

        This includes feedback from previous transitions and continues until we
        reach a steady state
        """
        keys: set[str] = set()
        recommendations = recommendations.copy()

        while recommendations:
            key, finish = recommendations.popitem()
            keys.add(key)

            new_recs, new_cmsgs, new_wmsgs = self._transition(key, finish, stimulus_id)

            recommendations.update(new_recs)
            for c, new_msgs in new_cmsgs.items():
                client_msgs.setdefault(c, []).extend(new_msgs)
            for w, new_msgs in new_wmsgs.items():
                worker_msgs.setdefault(w, []).extend(new_msgs)

        if self.validate:
            # FIXME downcast antipattern
            scheduler = cast(Scheduler, self)
            for key in keys:
                scheduler.validate_key(key)

    def transition_released_waiting(self, key: str, stimulus_id: str) -> RecsMsgs:
        ts = self.tasks[key]

        if self.validate:
            assert ts.run_spec
            assert not ts.waiting_on
            assert not ts.who_has
            assert not ts.processing_on
            for dts in ts.dependencies:
                assert dts.state not in {"forgotten", "erred"}

        if ts.has_lost_dependencies:
            return {key: "forgotten"}, {}, {}

        ts.state = "waiting"

        recommendations: Recs = {}

        for dts in ts.dependencies:
            if not dts.who_has:
                ts.waiting_on.add(dts)
            if dts.state == "released":
                recommendations[dts.key] = "waiting"
            else:
                dts.waiters.add(ts)

        ts.waiters = {dts for dts in ts.dependents if dts.state == "waiting"}

        if not ts.waiting_on:
            # NOTE: waiting->processing will send tasks to queued or no-worker as
            # necessary
            recommendations[key] = "processing"

        return recommendations, {}, {}

    def transition_no_worker_processing(self, key: str, stimulus_id: str) -> RecsMsgs:
        ts = self.tasks[key]
        worker_msgs: Msgs = {}

        if self.validate:
            assert not ts.actor, f"Actors can't be in `no-worker`: {ts}"
            assert ts in self.unrunnable

        if ws := self.decide_worker_non_rootish(ts):
            self.unrunnable.discard(ts)
            worker_msgs = self._add_to_processing(ts, ws)
        # If no worker, task just stays in `no-worker`

        return {}, {}, worker_msgs

    def decide_worker_rootish_queuing_disabled(
        self, ts: TaskState
    ) -> WorkerState | None:
        """Pick a worker for a runnable root-ish task, without queuing.

        This attempts to schedule sibling tasks on the same worker, reducing future data
        transfer. It does not consider the location of dependencies, since they'll end
        up on every worker anyway.

        It assumes it's being called on a batch of tasks in priority order, and
        maintains state in `SchedulerState.last_root_worker` and
        `SchedulerState.last_root_worker_tasks_left` to achieve this.

        This will send every runnable task to a worker, often causing root task
        overproduction.

        Returns
        -------
        ws: WorkerState | None
            The worker to assign the task to. If there are no workers in the cluster,
            returns None, in which case the task should be transitioned to
            ``no-worker``.
        """
        if self.validate:
            # See root-ish-ness note below in `decide_worker_rootish_queuing_enabled`
            assert math.isinf(self.WORKER_SATURATION)

        pool = self.idle.values() if self.idle else self.running
        if not pool:
            return None

        tg = ts.group
        lws = tg.last_worker
        if (
            lws
            and tg.last_worker_tasks_left
            and lws.status == Status.running
            and self.workers.get(lws.address) is lws
        ):
            ws = lws
        else:
            # Last-used worker is full, unknown, retiring, or paused;
            # pick a new worker for the next few tasks
            ws = min(pool, key=partial(self.worker_objective, ts))
            tg.last_worker_tasks_left = math.floor(
                (len(tg) / self.total_nthreads) * ws.nthreads
            )

        # Record `last_worker`, or clear it on the final task
        tg.last_worker = (
            ws if tg.states["released"] + tg.states["waiting"] > 1 else None
        )
        tg.last_worker_tasks_left -= 1

        if self.validate and ws is not None:
            assert self.workers.get(ws.address) is ws
            assert ws in self.running, (ws, self.running)

        return ws

    def decide_worker_rootish_queuing_enabled(self) -> WorkerState | None:
        """Pick a worker for a runnable root-ish task, if not all are busy.

        Picks the least-busy worker out of the ``idle`` workers (idle workers have fewer
        tasks running than threads, as set by ``distributed.scheduler.worker-saturation``).
        It does not consider the location of dependencies, since they'll end up on every
        worker anyway.

        If all workers are full, returns None, meaning the task should transition to
        ``queued``. The scheduler will wait to send it to a worker until a thread opens
        up. This ensures that downstream tasks always run before new root tasks are
        started.

        This does not try to schedule sibling tasks on the same worker; in fact, it
        usually does the opposite. Even though this increases subsequent data transfer,
        it typically reduces overall memory use by eliminating root task overproduction.

        Returns
        -------
        ws: WorkerState | None
            The worker to assign the task to. If there are no idle workers, returns
            None, in which case the task should be transitioned to ``queued``.

        """
        if self.validate:
            # We don't `assert self.is_rootish(ts)` here, because that check is
            # dependent on cluster size. It's possible a task looked root-ish when it
            # was queued, but the cluster has since scaled up and it no longer does when
            # coming out of the queue. If `is_rootish` changes to a static definition,
            # then add that assertion here (and actually pass in the task).
            assert not math.isinf(self.WORKER_SATURATION)

        if not self.idle_task_count:
            # All workers busy? Task gets/stays queued.
            return None

        # Just pick the least busy worker.
        # NOTE: this will lead to worst-case scheduling with regards to co-assignment.
        ws = min(
            self.idle_task_count,
            key=lambda ws: len(ws.processing) / ws.nthreads,
        )
        if self.validate:
            assert not _worker_full(ws, self.WORKER_SATURATION), (
                ws,
                _task_slots_available(ws, self.WORKER_SATURATION),
            )
            assert ws in self.running, (ws, self.running)

        if self.validate and ws is not None:
            assert self.workers.get(ws.address) is ws
            assert ws in self.running, (ws, self.running)

        return ws

    def decide_worker_non_rootish(self, ts: TaskState) -> WorkerState | None:
        """Pick a worker for a runnable non-root task, considering dependencies and
        restrictions.

        Out of eligible workers holding dependencies of ``ts``, selects the worker
        where, considering worker backlong and data-transfer costs, the task is
        estimated to start running the soonest.

        Returns
        -------
        ws: WorkerState | None
            The worker to assign the task to. If no workers satisfy the restrictions of
            ``ts`` or there are no running workers, returns None, in which case the task
            should be transitioned to ``no-worker``.
        """
        if not self.running:
            return None

        valid_workers = self.valid_workers(ts)
        if valid_workers is None and len(self.running) < len(self.workers):
            if not self.running:
                return None

            # If there were no restrictions, `valid_workers()` didn't subset by
            # `running`.
            valid_workers = self.running

        if ts.dependencies or valid_workers is not None:
            ws = decide_worker(
                ts,
                self.running,
                valid_workers,
                partial(self.worker_objective, ts),
            )
        else:
            # TODO if `is_rootish` would always return True for tasks without
            # dependencies, we could remove all this logic. The rootish assignment logic
            # would behave more or less the same as this, maybe without guaranteed
            # round-robin though? This path is only reachable when `ts` doesn't have
            # dependencies, but its group is also smaller than the cluster.

            # Fastpath when there are no related tasks or restrictions
            worker_pool = self.idle or self.workers
            # FIXME idle and workers are SortedDict's declared as dicts
            #       because sortedcontainers is not annotated
            wp_vals = cast("Sequence[WorkerState]", worker_pool.values())
            n_workers = len(wp_vals)
            if n_workers < 20:  # smart but linear in small case
                ws = min(wp_vals, key=operator.attrgetter("occupancy"))
                assert ws
                if ws.occupancy == 0:
                    # special case to use round-robin; linear search
                    # for next worker with zero occupancy (or just
                    # land back where we started).
                    start = self.n_tasks % n_workers
                    for i in range(n_workers):
                        wp_i = wp_vals[(i + start) % n_workers]
                        if wp_i.occupancy == 0:
                            ws = wp_i
                            break
            else:  # dumb but fast in large case
                ws = wp_vals[self.n_tasks % n_workers]

        if self.validate and ws is not None:
            assert self.workers.get(ws.address) is ws
            assert ws in self.running, (ws, self.running)

        return ws

    def transition_waiting_processing(self, key: str, stimulus_id: str) -> RecsMsgs:
        """Possibly schedule a ready task. This is the primary dispatch for ready tasks.

        If there's no appropriate worker for the task (but the task is otherwise
        runnable), it will be recommended to ``no-worker`` or ``queued``.
        """
        ts = self.tasks[key]

        if self.is_rootish(ts):
            # NOTE: having two root-ish methods is temporary. When the feature flag is
            # removed, there should only be one, which combines co-assignment and
            # queuing. Eventually, special-casing root tasks might be removed entirely,
            # with better heuristics.
            if math.isinf(self.WORKER_SATURATION):
                if not (ws := self.decide_worker_rootish_queuing_disabled(ts)):
                    return {ts.key: "no-worker"}, {}, {}
            else:
                if not (ws := self.decide_worker_rootish_queuing_enabled()):
                    return {ts.key: "queued"}, {}, {}
        else:
            if not (ws := self.decide_worker_non_rootish(ts)):
                return {ts.key: "no-worker"}, {}, {}

        worker_msgs = self._add_to_processing(ts, ws)
        return {}, {}, worker_msgs

    def transition_waiting_memory(
        self,
        key: str,
        stimulus_id: str,
        *,
        nbytes: int | None = None,
        type: bytes | None = None,
        typename: str | None = None,
        worker: str,
        **kwargs: Any,
    ) -> RecsMsgs:
        """This transition exclusively happens in a race condition where the scheduler
        believes that the only copy of a dependency task has just been lost, so it
        transitions all dependents back to waiting, but actually a replica has already
        been acquired by a worker computing the dependency - the scheduler just doesn't
        know yet - and the execution finishes before the cancellation message from the
        scheduler has a chance to reach the worker. Shortly, the cancellation request
        will reach the worker, thus deleting the data from memory.
        """
        ts = self.tasks[key]

        if self.validate:
            assert not ts.processing_on
            assert ts.waiting_on
            assert ts.state == "waiting"

        return {}, {}, {}

    def transition_processing_memory(
        self,
        key: str,
        stimulus_id: str,
        *,
        nbytes: int | None = None,
        type: bytes | None = None,
        typename: str | None = None,
        worker: str,
        startstops: list[dict] | None = None,
        **kwargs: Any,
    ) -> RecsMsgs:
        ts = self.tasks[key]

        assert worker
        assert isinstance(worker, str)

        if self.validate:
            assert ts.processing_on
            wss = ts.processing_on
            assert wss
            assert ts in wss.processing
            del wss
            assert not ts.waiting_on
            assert not ts.who_has, (ts, ts.who_has)
            assert not ts.exception_blame
            assert ts.state == "processing"

        ws = self.workers.get(worker)
        if ws is None:
            return {key: "released"}, {}, {}

        if ws != ts.processing_on:  # pragma: nocover
            assert ts.processing_on
            raise RuntimeError(
                f"Task {ts.key!r} transitioned from processing to memory on worker "
                f"{ws}, while it was expected from {ts.processing_on}. This should "
                f"be impossible. {stimulus_id=}, story={self.story(ts)}"
            )

        #############################
        # Update Timing Information #
        #############################
        if startstops:
            for startstop in startstops:
                ts.group.add_duration(
                    stop=startstop["stop"],
                    start=startstop["start"],
                    action=startstop["action"],
                )

        s = self.unknown_durations.pop(ts.prefix.name, set())
        steal = self.extensions.get("stealing")
        if steal:
            for tts in s:
                if tts.processing_on:
                    steal.recalculate_cost(tts)

        ############################
        # Update State Information #
        ############################
        if nbytes is not None:
            ts.set_nbytes(nbytes)

        self._exit_processing_common(ts)

        recommendations: Recs = {}
        client_msgs: Msgs = {}
        self._add_to_memory(
            ts, ws, recommendations, client_msgs, type=type, typename=typename
        )

        if self.validate:
            assert not ts.processing_on
            assert not ts.waiting_on

        return recommendations, client_msgs, {}

    def transition_memory_released(
        self, key: str, stimulus_id: str, *, safe: bool = False
    ) -> RecsMsgs:
        ts = self.tasks[key]

        if self.validate:
            assert not ts.waiting_on
            assert not ts.processing_on
            if safe:
                assert not ts.waiters

        if ts.actor:
            for ws in ts.who_has:
                ws.actors.discard(ts)
            if ts.who_wants:
                ts.exception_blame = ts
                ts.exception = Serialized(
                    *serialize(ValueError("Worker holding Actor was lost"))
                )
                return {ts.key: "erred"}, {}, {}  # don't try to recreate

        recommendations: Recs = {}
        client_msgs: Msgs = {}
        worker_msgs: Msgs = {}

        # XXX factor this out?
        worker_msg = {
            "op": "free-keys",
            "keys": [key],
            "stimulus_id": stimulus_id,
        }
        for ws in ts.who_has:
            worker_msgs[ws.address] = [worker_msg]
        self.remove_all_replicas(ts)

        ts.state = "released"

        report_msg = {"op": "lost-data", "key": key}
        for cs in ts.who_wants:
            client_msgs[cs.client_key] = [report_msg]

        if not ts.run_spec:  # pure data
            recommendations[key] = "forgotten"
        elif ts.has_lost_dependencies:
            recommendations[key] = "forgotten"
        elif ts.who_wants or ts.waiters:
            recommendations[key] = "waiting"

        for dts in ts.waiters:
            if dts.state in ("no-worker", "processing"):
                recommendations[dts.key] = "waiting"
            elif dts.state == "waiting":
                dts.waiting_on.add(ts)

        if self.validate:
            assert not ts.waiting_on

        return recommendations, client_msgs, worker_msgs

    def transition_released_erred(self, key: str, stimulus_id: str) -> RecsMsgs:
        ts = self.tasks[key]
        recommendations: Recs = {}
        client_msgs: Msgs = {}

        if self.validate:
            with log_errors(pdb=LOG_PDB):
                assert ts.exception_blame
                assert not ts.who_has
                assert not ts.waiting_on
                assert not ts.waiters

        failing_ts = ts.exception_blame
        assert failing_ts

        for dts in ts.dependents:
            dts.exception_blame = failing_ts
            if not dts.who_has:
                recommendations[dts.key] = "erred"

        report_msg = {
            "op": "task-erred",
            "key": key,
            "exception": failing_ts.exception,
            "traceback": failing_ts.traceback,
        }
        for cs in ts.who_wants:
            client_msgs[cs.client_key] = [report_msg]

        ts.state = "erred"

        # TODO: waiting data?
        return recommendations, client_msgs, {}

    def transition_erred_released(self, key: str, stimulus_id: str) -> RecsMsgs:
        ts = self.tasks[key]
        recommendations: Recs = {}
        client_msgs: Msgs = {}
        worker_msgs: Msgs = {}

        if self.validate:
            with log_errors(pdb=LOG_PDB):
                assert ts.exception_blame
                assert not ts.who_has
                assert not ts.waiting_on
                assert not ts.waiters

        ts.exception = None
        ts.exception_blame = None
        ts.traceback = None

        for dts in ts.dependents:
            if dts.state == "erred":
                recommendations[dts.key] = "waiting"

        w_msg = {
            "op": "free-keys",
            "keys": [key],
            "stimulus_id": stimulus_id,
        }
        for ws_addr in ts.erred_on:
            worker_msgs[ws_addr] = [w_msg]
        ts.erred_on.clear()

        report_msg = {"op": "task-retried", "key": key}
        for cs in ts.who_wants:
            client_msgs[cs.client_key] = [report_msg]

        ts.state = "released"

        return recommendations, client_msgs, worker_msgs

    def transition_waiting_released(self, key: str, stimulus_id: str) -> RecsMsgs:
        ts = self.tasks[key]
        recommendations: Recs = {}

        if self.validate:
            assert not ts.who_has
            assert not ts.processing_on

        for dts in ts.dependencies:
            if ts in dts.waiters:
                dts.waiters.discard(ts)
                if not dts.waiters and not dts.who_wants:
                    recommendations[dts.key] = "released"
        ts.waiting_on.clear()

        ts.state = "released"

        if ts.has_lost_dependencies:
            recommendations[key] = "forgotten"
        elif not ts.exception_blame and (ts.who_wants or ts.waiters):
            recommendations[key] = "waiting"
        else:
            ts.waiters.clear()

        return recommendations, {}, {}

    def transition_processing_released(self, key: str, stimulus_id: str) -> RecsMsgs:
        ts = self.tasks[key]
        recommendations: Recs = {}
        worker_msgs: Msgs = {}

        if self.validate:
            assert ts.processing_on
            assert not ts.who_has
            assert not ts.waiting_on
            assert ts.state == "processing"

        ws = self._exit_processing_common(ts)
        if ws:
            worker_msgs[ws.address] = [
                {
                    "op": "free-keys",
                    "keys": [key],
                    "stimulus_id": stimulus_id,
                }
            ]

        self._propagate_released(ts, recommendations)
        return recommendations, {}, worker_msgs

    def transition_processing_erred(
        self,
        key: str,
        stimulus_id: str,
        *,
        worker: str,
        cause: str | None = None,
        exception: Serialized | None = None,
        traceback: Serialized | None = None,
        exception_text: str | None = None,
        traceback_text: str | None = None,
        **kwargs: Any,
    ) -> RecsMsgs:
        """Processed a recommended transition processing -> erred.

        Parameters
        ----------
        key
           Key of the task to transition
        stimulus_id
            ID of the stimulus causing the transition
        worker
            Address of the worker where the task erred.
            Not necessarily ``ts.processing_on``.
        cause
            Address of the task that caused this task to be transitioned to erred
        exception
            Exception caused by the task
        traceback
            Traceback caused by the task
        exception_text
            String representation of the exception
        traceback_text
            String representation of the traceback

        Returns
        -------
        Recommendations, client messages and worker messages to process
        """
        ts = self.tasks[key]
        recommendations: Recs = {}
        client_msgs: Msgs = {}

        if self.validate:
            assert cause or ts.exception_blame
            assert ts.processing_on
            assert not ts.who_has
            assert not ts.waiting_on

        if ts.actor:
            ws = ts.processing_on
            assert ws
            ws.actors.remove(ts)

        self._exit_processing_common(ts)

        ts.erred_on.add(worker)
        if exception is not None:
            ts.exception = exception
            ts.exception_text = exception_text  # type: ignore
        if traceback is not None:
            ts.traceback = traceback
            ts.traceback_text = traceback_text  # type: ignore
        if cause is not None:
            failing_ts = self.tasks[cause]
            ts.exception_blame = failing_ts
        else:
            failing_ts = ts.exception_blame  # type: ignore

        self.erred_tasks.appendleft(
            ErredTask(
                ts.key,
                time(),
                ts.erred_on.copy(),
                exception_text or "",
                traceback_text or "",
            )
        )

        for dts in ts.dependents:
            dts.exception_blame = failing_ts
            recommendations[dts.key] = "erred"

        for dts in ts.dependencies:
            dts.waiters.discard(ts)
            if not dts.waiters and not dts.who_wants:
                recommendations[dts.key] = "released"

        ts.waiters.clear()  # do anything with this?

        ts.state = "erred"

        report_msg = {
            "op": "task-erred",
            "key": key,
            "exception": failing_ts.exception,
            "traceback": failing_ts.traceback,
        }
        for cs in ts.who_wants:
            client_msgs[cs.client_key] = [report_msg]

        cs = self.clients["fire-and-forget"]
        if ts in cs.wants_what:
            self._client_releases_keys(
                cs=cs,
                keys=[key],
                recommendations=recommendations,
            )

        if self.validate:
            assert not ts.processing_on

        return recommendations, client_msgs, {}

    def transition_no_worker_released(self, key: str, stimulus_id: str) -> RecsMsgs:
        ts = self.tasks[key]

        if self.validate:
            assert self.tasks[key].state == "no-worker"
            assert not ts.who_has
            assert not ts.waiting_on

        self.unrunnable.remove(ts)
        ts.state = "released"

        for dts in ts.dependencies:
            dts.waiters.discard(ts)

        ts.waiters.clear()

        return {}, {}, {}

    def transition_waiting_queued(self, key: str, stimulus_id: str) -> RecsMsgs:
        ts = self.tasks[key]

        if self.validate:
            assert not self.idle_task_count, (ts, self.idle_task_count)
            self._validate_ready(ts)

        ts.state = "queued"
        self.queued.add(ts)

        return {}, {}, {}

    def transition_waiting_no_worker(self, key: str, stimulus_id: str) -> RecsMsgs:
        ts = self.tasks[key]

        if self.validate:
            self._validate_ready(ts)

        ts.state = "no-worker"
        self.unrunnable.add(ts)

        return {}, {}, {}

    def transition_queued_released(self, key: str, stimulus_id: str) -> RecsMsgs:
        ts = self.tasks[key]

        if self.validate:
            assert ts in self.queued
            assert not ts.processing_on

        self.queued.remove(ts)

        recommendations: Recs = {}
        self._propagate_released(ts, recommendations)
        return recommendations, {}, {}

    def transition_queued_processing(self, key: str, stimulus_id: str) -> RecsMsgs:
        ts = self.tasks[key]
        recommendations: Recs = {}
        worker_msgs: Msgs = {}

        if self.validate:
            assert not ts.actor, f"Actors can't be queued: {ts}"
            assert ts in self.queued

        if ws := self.decide_worker_rootish_queuing_enabled():
            self.queued.discard(ts)
            worker_msgs = self._add_to_processing(ts, ws)
        # If no worker, task just stays `queued`

        return recommendations, {}, worker_msgs

    def _remove_key(self, key: str) -> None:
        ts = self.tasks.pop(key)
        assert ts.state == "forgotten"
        self.unrunnable.discard(ts)
        for cs in ts.who_wants:
            cs.wants_what.remove(ts)
        ts.who_wants.clear()
        ts.processing_on = None
        ts.exception_blame = ts.exception = ts.traceback = None
        self.task_metadata.pop(key, None)

    def transition_memory_forgotten(self, key: str, stimulus_id: str) -> RecsMsgs:
        ts = self.tasks[key]

        if self.validate:
            assert ts.state == "memory"
            assert not ts.processing_on
            assert not ts.waiting_on
            if not ts.run_spec:
                # It's ok to forget a pure data task
                pass
            elif ts.has_lost_dependencies:
                # It's ok to forget a task with forgotten dependencies
                pass
            elif not ts.who_wants and not ts.waiters and not ts.dependents:
                # It's ok to forget a task that nobody needs
                pass
            else:
                raise AssertionError("Unreachable", ts)  # pragma: nocover

        if ts.actor:
            for ws in ts.who_has:
                ws.actors.discard(ts)

        recommendations: Recs = {}
        worker_msgs: Msgs = {}
        self._propagate_forgotten(ts, recommendations, worker_msgs, stimulus_id)

        client_msgs = _task_to_client_msgs(ts)
        self._remove_key(key)

        return recommendations, client_msgs, worker_msgs

    def transition_released_forgotten(self, key: str, stimulus_id: str) -> RecsMsgs:
        ts = self.tasks[key]

        if self.validate:
            assert ts.state in ("released", "erred")
            assert not ts.who_has
            assert not ts.processing_on
            assert ts not in self.queued
            assert not ts.waiting_on, (ts, ts.waiting_on)
            if not ts.run_spec:
                # It's ok to forget a pure data task
                pass
            elif ts.has_lost_dependencies:
                # It's ok to forget a task with forgotten dependencies
                pass
            elif not ts.who_wants and not ts.waiters and not ts.dependents:
                # It's ok to forget a task that nobody needs
                pass
            else:
                raise AssertionError("Unreachable", str(ts))  # pragma: nocover

        recommendations: Recs = {}
        worker_msgs: Msgs = {}
        self._propagate_forgotten(ts, recommendations, worker_msgs, stimulus_id)

        client_msgs = _task_to_client_msgs(ts)
        self._remove_key(key)

        return recommendations, client_msgs, worker_msgs

    # {
    #     (start, finish):
    #     transition_<start>_<finish>(
    #         self, key: str, stimulus_id: str, **kwargs
    #     ) -> (recommendations, client_msgs, worker_msgs)
    # }
    _TRANSITIONS_TABLE: ClassVar[
        Mapping[
            tuple[TaskStateState, TaskStateState],
            Callable[..., RecsMsgs],
        ]
    ] = {
        ("released", "waiting"): transition_released_waiting,
        ("waiting", "released"): transition_waiting_released,
        ("waiting", "processing"): transition_waiting_processing,
        ("waiting", "no-worker"): transition_waiting_no_worker,
        ("waiting", "queued"): transition_waiting_queued,
        ("waiting", "memory"): transition_waiting_memory,
        ("queued", "released"): transition_queued_released,
        ("queued", "processing"): transition_queued_processing,
        ("processing", "released"): transition_processing_released,
        ("processing", "memory"): transition_processing_memory,
        ("processing", "erred"): transition_processing_erred,
        ("no-worker", "released"): transition_no_worker_released,
        ("no-worker", "processing"): transition_no_worker_processing,
        ("released", "forgotten"): transition_released_forgotten,
        ("memory", "forgotten"): transition_memory_forgotten,
        ("erred", "released"): transition_erred_released,
        ("memory", "released"): transition_memory_released,
        ("released", "erred"): transition_released_erred,
    }

    def story(self, *keys_or_tasks_or_stimuli: str | TaskState) -> list[Transition]:
        """Get all transitions that touch one of the input keys or stimulus_id's"""
        keys_or_stimuli = {
            key.key if isinstance(key, TaskState) else key
            for key in keys_or_tasks_or_stimuli
        }
        return scheduler_story(keys_or_stimuli, self.transition_log)

    ##############################
    # Assigning Tasks to Workers #
    ##############################

    def is_rootish(self, ts: TaskState) -> bool:
        """
        Whether ``ts`` is a root or root-like task.

        Root-ish tasks are part of a group that's much larger than the cluster,
        and have few or no dependencies.
        """
        if ts.resource_restrictions or ts.worker_restrictions or ts.host_restrictions:
            return False
        tg = ts.group
        # TODO short-circuit to True if `not ts.dependencies`?
        return (
            len(tg) > self.total_nthreads * 2
            and len(tg.dependencies) < 5
            and sum(map(len, tg.dependencies)) < 5
        )

    def check_idle_saturated(self, ws: WorkerState, occ: float = -1.0) -> None:
        """Update the status of the idle and saturated state

        The scheduler keeps track of workers that are ..

        -  Saturated: have enough work to stay busy
        -  Idle: do not have enough work to stay busy

        They are considered saturated if they both have enough tasks to occupy
        all of their threads, and if the expected runtime of those tasks is
        large enough.

        If ``distributed.scheduler.worker-saturation`` is not ``inf``
        (scheduler-side queuing is enabled), they are considered idle
        if they have fewer tasks processing than the ``worker-saturation``
        threshold dictates.

        Otherwise, they are considered idle if they have fewer tasks processing
        than threads, or if their tasks' total expected runtime is less than half
        the expected runtime of the same number of average tasks.

        This is useful for load balancing and adaptivity.
        """
        if self.total_nthreads == 0 or ws.status == Status.closed:
            return
        if occ < 0:
            occ = ws.occupancy

        p = len(ws.processing)

        self.saturated.discard(ws)
        if ws.status != Status.running:
            self.idle.pop(ws.address, None)
        elif self.is_unoccupied(ws, occ, p):
            self.idle[ws.address] = ws
        else:
            self.idle.pop(ws.address, None)
            nc = ws.nthreads
            if p > nc:
                pending = occ * (p - nc) / (p * nc)
                if 0.4 < pending > 1.9 * (self.total_occupancy / self.total_nthreads):
                    self.saturated.add(ws)

        if not _worker_full(ws, self.WORKER_SATURATION) and ws.status == Status.running:
            self.idle_task_count.add(ws)
        else:
            self.idle_task_count.discard(ws)

    def is_unoccupied(
        self, ws: WorkerState, occupancy: float, nprocessing: int
    ) -> bool:
        nthreads = ws.nthreads
        return (
            nprocessing < nthreads
            or occupancy < nthreads * (self.total_occupancy / self.total_nthreads) / 2
        )

    def get_comm_cost(self, ts: TaskState, ws: WorkerState) -> float:
        """
        Get the estimated communication cost (in s.) to compute the task
        on the given worker.
        """
        if 10 * len(ts.dependencies) < len(ws.has_what):
            # In the common case where the number of dependencies is
            # much less than the number of tasks that we have,
            # construct the set of deps that require communication in
            # O(len(dependencies)) rather than O(len(has_what)) time.
            # Factor of 10 is a guess at the overhead of explicit
            # iteration as opposed to just calling set.difference
            deps = {dep for dep in ts.dependencies if dep not in ws.has_what}
        else:
            deps = ts.dependencies.difference(ws.has_what)
        nbytes = sum(dts.nbytes for dts in deps)
        return nbytes / self.bandwidth

    def get_task_duration(self, ts: TaskState) -> float:
        """Get the estimated computation cost of the given task (not including
        any communication cost).

        If no data has been observed, value of
        `distributed.scheduler.default-task-durations` are used. If none is set
        for this task, `distributed.scheduler.unknown-task-duration` is used
        instead.
        """
        duration: float = ts.prefix.duration_average
        if duration >= 0:
            return duration

        s = self.unknown_durations.get(ts.prefix.name)
        if s is None:
            self.unknown_durations[ts.prefix.name] = s = set()
        s.add(ts)
        return self.UNKNOWN_TASK_DURATION

    def valid_workers(self, ts: TaskState) -> set[WorkerState] | None:
        """Return set of currently valid workers for key

        If all workers are valid then this returns ``None``, in which case
        any *running* worker can be used.
        Otherwise, the subset of running workers valid for this task
        is returned.
        This checks tracks the following state:

        *  worker_restrictions
        *  host_restrictions
        *  resource_restrictions
        """
        s: set[str] | None = None

        if ts.worker_restrictions:
            s = {addr for addr in ts.worker_restrictions if addr in self.workers}

        if ts.host_restrictions:
            # Resolve the alias here rather than early, for the worker
            # may not be connected when host_restrictions is populated
            hr = [self.coerce_hostname(h) for h in ts.host_restrictions]
            # XXX need HostState?
            sl = []
            for h in hr:
                dh = self.host_info.get(h)
                if dh is not None:
                    sl.append(dh["addresses"])

            ss = set.union(*sl) if sl else set()
            if s is None:
                s = ss
            else:
                s |= ss

        if ts.resource_restrictions:
            dw = {}
            for resource, required in ts.resource_restrictions.items():
                dr = self.resources.get(resource)
                if dr is None:
                    self.resources[resource] = dr = {}

                sw = set()
                for addr, supplied in dr.items():
                    if supplied >= required:
                        sw.add(addr)

                dw[resource] = sw

            ww = set.intersection(*dw.values())
            if s is None:
                s = ww
            else:
                s &= ww

        if s is None:
            return None  # All workers are valid
        if not s:
            return set()  # No workers are valid

        # Some workers are valid
        s_ws = {self.workers[addr] for addr in s}
        if len(self.running) < len(self.workers):
            s_ws &= self.running
        return s_ws

    def acquire_resources(self, ts: TaskState, ws: WorkerState) -> None:
        for r, required in ts.resource_restrictions.items():
            ws.used_resources[r] += required

    def release_resources(self, ts: TaskState, ws: WorkerState) -> None:
        for r, required in ts.resource_restrictions.items():
            ws.used_resources[r] -= required

    def coerce_hostname(self, host: Hashable) -> str:
        """
        Coerce the hostname of a worker.
        """
        alias = self.aliases.get(host)
        if alias is not None:
            ws = self.workers[alias]
            return ws.host
        else:
            assert isinstance(host, str)
            return host

    def worker_objective(self, ts: TaskState, ws: WorkerState) -> tuple:
        """Objective function to determine which worker should get the task

        Minimize expected start time.  If a tie then break with data storage.
        """
        comm_bytes = sum(
            dts.get_nbytes() for dts in ts.dependencies if ws not in dts.who_has
        )

        stack_time = ws.occupancy / ws.nthreads
        start_time = stack_time + comm_bytes / self.bandwidth

        if ts.actor:
            return (len(ws.actors), start_time, ws.nbytes)
        else:
            return (start_time, ws.nbytes)

    def add_replica(self, ts: TaskState, ws: WorkerState) -> None:
        """Note that a worker holds a replica of a task with state='memory'"""
        ws.add_replica(ts)
        if len(ts.who_has) == 2:
            self.replicated_tasks.add(ts)

    def remove_replica(self, ts: TaskState, ws: WorkerState) -> None:
        """Note that a worker no longer holds a replica of a task"""
        ws.remove_replica(ts)
        if len(ts.who_has) == 1:
            self.replicated_tasks.remove(ts)

    def remove_all_replicas(self, ts: TaskState) -> None:
        """Remove all replicas of a task from all workers"""
        nbytes = ts.get_nbytes()
        for ws in ts.who_has:
            ws.nbytes -= nbytes
            del ws._has_what[ts]
        if len(ts.who_has) > 1:
            self.replicated_tasks.remove(ts)
        ts.who_has.clear()

    def bulk_schedule_unrunnable_after_adding_worker(self, ws: WorkerState) -> Recs:
        """Send ``no-worker`` tasks to ``processing`` that this worker can handle.

        Returns priority-ordered recommendations.
        """
        runnable: list[TaskState] = []
        for ts in self.unrunnable:
            valid = self.valid_workers(ts)
            if valid is None or ws in valid:
                runnable.append(ts)

        # Recommendations are processed LIFO, hence the reversed order
        runnable.sort(key=operator.attrgetter("priority"), reverse=True)
        return {ts.key: "processing" for ts in runnable}

    def _validate_ready(self, ts: TaskState) -> None:
        """Validation for ready states (processing, queued, no-worker)"""
        assert not ts.waiting_on
        assert not ts.who_has
        assert not ts.exception_blame
        assert not ts.processing_on
        assert not ts.has_lost_dependencies
        assert ts not in self.unrunnable
        assert ts not in self.queued
        assert all(dts.who_has for dts in ts.dependencies)

    def _add_to_processing(self, ts: TaskState, ws: WorkerState) -> Msgs:
        """Set a task as processing on a worker and return the worker messages to send"""
        if self.validate:
            self._validate_ready(ts)
            assert ws in self.running, self.running
            assert (o := self.workers.get(ws.address)) is ws, (ws, o)

        ws.add_to_processing(ts)
        ts.processing_on = ws
        ts.state = "processing"
        self.acquire_resources(ts, ws)
        self.check_idle_saturated(ws)
        self.n_tasks += 1

        if ts.actor:
            ws.actors.add(ts)

        return {ws.address: [self._task_to_msg(ts)]}

    def _exit_processing_common(self, ts: TaskState) -> WorkerState | None:
        """Remove *ts* from the set of processing tasks.

        Returns
        -------
        Worker state of the worker that processed *ts* if the worker is current,
        None if the worker is stale.

        See also
        --------
        Scheduler._set_duration_estimate
        """
        ws = ts.processing_on
        assert ws
        ts.processing_on = None

        ws.remove_from_processing(ts)
        if self.workers.get(ws.address) is not ws:  # may have been removed
            return None

        self.check_idle_saturated(ws)
        self.release_resources(ts, ws)

        return ws

    def _add_to_memory(
        self,
        ts: TaskState,
        ws: WorkerState,
        recommendations: Recs,
        client_msgs: Msgs,
        type: bytes | None = None,
        typename: str | None = None,
    ) -> None:
        """Add ts to the set of in-memory tasks"""
        if self.validate:
            assert ts not in ws.has_what

        self.add_replica(ts, ws)

        deps = list(ts.dependents)
        if len(deps) > 1:
            deps.sort(key=operator.attrgetter("priority"), reverse=True)

        for dts in deps:
            s = dts.waiting_on
            if ts in s:
                s.discard(ts)
                if not s:  # new task ready to run
                    recommendations[dts.key] = "processing"

        for dts in ts.dependencies:
            s = dts.waiters
            s.discard(ts)
            if not s and not dts.who_wants:
                recommendations[dts.key] = "released"

        if not ts.waiters and not ts.who_wants:
            recommendations[ts.key] = "released"
        else:
            report_msg: dict[str, Any] = {"op": "key-in-memory", "key": ts.key}
            if type is not None:
                report_msg["type"] = type
            for cs in ts.who_wants:
                client_msgs[cs.client_key] = [report_msg]

        ts.state = "memory"
        ts.type = typename  # type: ignore
        ts.group.types.add(typename)  # type: ignore

        cs = self.clients["fire-and-forget"]
        if ts in cs.wants_what:
            self._client_releases_keys(
                cs=cs,
                keys=[ts.key],
                recommendations=recommendations,
            )

    def _propagate_released(self, ts: TaskState, recommendations: Recs) -> None:
        ts.state = "released"
        key = ts.key

        if ts.has_lost_dependencies:
            recommendations[key] = "forgotten"
        elif ts.waiters or ts.who_wants:
            recommendations[key] = "waiting"

        if recommendations.get(key) != "waiting":
            for dts in ts.dependencies:
                if dts.state != "released":
                    dts.waiters.discard(ts)
                    if not dts.waiters and not dts.who_wants:
                        recommendations[dts.key] = "released"
            ts.waiters.clear()

        if self.validate:
            assert not ts.processing_on
            assert ts not in self.queued

    def _propagate_forgotten(
        self,
        ts: TaskState,
        recommendations: Recs,
        worker_msgs: Msgs,
        stimulus_id: str,
    ) -> None:
        ts.state = "forgotten"
        for dts in ts.dependents:
            dts.has_lost_dependencies = True
            dts.dependencies.remove(ts)
            dts.waiting_on.discard(ts)
            if dts.state not in ("memory", "erred"):
                # Cannot compute task anymore
                recommendations[dts.key] = "forgotten"
        ts.dependents.clear()
        ts.waiters.clear()

        for dts in ts.dependencies:
            dts.dependents.remove(ts)
            dts.waiters.discard(ts)
            if not dts.dependents and not dts.who_wants:
                # Task not needed anymore
                assert dts is not ts
                recommendations[dts.key] = "forgotten"
        ts.dependencies.clear()
        ts.waiting_on.clear()

        for ws in ts.who_has:
            if ws.address in self.workers:  # in case worker has died
                worker_msgs[ws.address] = [
                    {
                        "op": "free-keys",
                        "keys": [ts.key],
                        "stimulus_id": stimulus_id,
                    }
                ]
        self.remove_all_replicas(ts)

    def _client_releases_keys(
        self,
        keys: Collection[str],
        cs: ClientState,
        recommendations: Recs,
    ) -> None:
        """Remove keys from client desired list"""
        logger.debug("Client %s releases keys: %s", cs.client_key, keys)
        for key in keys:
            ts = self.tasks.get(key)
            if ts is not None and ts in cs.wants_what:
                cs.wants_what.remove(ts)
                ts.who_wants.remove(cs)
                if not ts.who_wants:
                    if not ts.dependents:
                        # No live dependents, can forget
                        recommendations[ts.key] = "forgotten"
                    elif ts.state != "erred" and not ts.waiters:
                        recommendations[ts.key] = "released"

    def _task_to_msg(self, ts: TaskState, duration: float = -1) -> dict[str, Any]:
        """Convert a single computational task to a message"""
        # FIXME: The duration attribute is not used on worker. We could save ourselves the
        #        time to compute and submit this
        if duration < 0:
            duration = self.get_task_duration(ts)
        ts.run_id = next(TaskState._run_id_iterator)
        assert ts.priority, ts
        msg: dict[str, Any] = {
            "op": "compute-task",
            "key": ts.key,
            "run_id": ts.run_id,
            "priority": ts.priority,
            "duration": duration,
            "stimulus_id": f"compute-task-{time()}",
            "who_has": {
                dts.key: [ws.address for ws in dts.who_has] for dts in ts.dependencies
            },
            "nbytes": {dts.key: dts.nbytes for dts in ts.dependencies},
            "run_spec": None,
            "function": None,
            "args": None,
            "kwargs": None,
            "resource_restrictions": ts.resource_restrictions,
            "actor": ts.actor,
            "annotations": ts.annotations,
        }
        if self.validate:
            assert all(msg["who_has"].values())

        if isinstance(ts.run_spec, dict):
            msg.update(ts.run_spec)
        else:
            msg["run_spec"] = ts.run_spec

        return msg


class Scheduler(SchedulerState, ServerNode):
    """Dynamic distributed task scheduler

    The scheduler tracks the current state of workers, data, and computations.
    The scheduler listens for events and responds by controlling workers
    appropriately.  It continuously tries to use the workers to execute an ever
    growing dask graph.

    All events are handled quickly, in linear time with respect to their input
    (which is often of constant size) and generally within a millisecond.  To
    accomplish this the scheduler tracks a lot of state.  Every operation
    maintains the consistency of this state.

    The scheduler communicates with the outside world through Comm objects.
    It maintains a consistent and valid view of the world even when listening
    to several clients at once.

    A Scheduler is typically started either with the ``dask scheduler``
    executable::

         $ dask scheduler
         Scheduler started at 127.0.0.1:8786

    Or within a LocalCluster a Client starts up without connection
    information::

        >>> c = Client()  # doctest: +SKIP
        >>> c.cluster.scheduler  # doctest: +SKIP
        Scheduler(...)

    Users typically do not interact with the scheduler directly but rather with
    the client object ``Client``.

    The ``contact_address`` parameter allows to advertise a specific address to
    the workers for communication with the scheduler, which is different than
    the address the scheduler binds to. This is useful when the scheduler
    listens on a private address, which therefore cannot be used by the workers
    to contact it.

    **State**

    The scheduler contains the following state variables.  Each variable is
    listed along with what it stores and a brief description.

    * **tasks:** ``{task key: TaskState}``
        Tasks currently known to the scheduler
    * **unrunnable:** ``{TaskState}``
        Tasks in the "no-worker" state

    * **workers:** ``{worker key: WorkerState}``
        Workers currently connected to the scheduler
    * **idle:** ``{WorkerState}``:
        Set of workers that are not fully utilized
    * **saturated:** ``{WorkerState}``:
        Set of workers that are not over-utilized

    * **host_info:** ``{hostname: dict}``:
        Information about each worker host

    * **clients:** ``{client key: ClientState}``
        Clients currently connected to the scheduler

    * **services:** ``{str: port}``:
        Other services running on this scheduler, like Bokeh
    * **loop:** ``IOLoop``:
        The running Tornado IOLoop
    * **client_comms:** ``{client key: Comm}``
        For each client, a Comm object used to receive task requests and
        report task status updates.
    * **stream_comms:** ``{worker key: Comm}``
        For each worker, a Comm object from which we both accept stimuli and
        report results
    * **task_duration:** ``{key-prefix: time}``
        Time we expect certain functions to take, e.g. ``{'sum': 0.25}``
    """

    default_port = 8786
    _instances: ClassVar[weakref.WeakSet[Scheduler]] = weakref.WeakSet()

    def __init__(
        self,
        loop=None,
        delete_interval="500ms",
        synchronize_worker_interval="60s",
        services=None,
        service_kwargs=None,
        allowed_failures=None,
        extensions=None,
        validate=None,
        scheduler_file=None,
        security=None,
        worker_ttl=None,
        idle_timeout=None,
        interface=None,
        host=None,
        port=0,
        protocol=None,
        dashboard_address=None,
        dashboard=None,
        http_prefix="/",
        preload=None,
        preload_argv=(),
        plugins=(),
        contact_address=None,
        transition_counter_max=False,
        jupyter=False,
        **kwargs,
    ):
        if loop is not None:
            warnings.warn(
                "the loop kwarg to Scheduler is deprecated",
                DeprecationWarning,
                stacklevel=2,
            )

        self.loop = self.io_loop = IOLoop.current()
        self._setup_logging(logger)

        # Attributes
        if contact_address is None:
            contact_address = dask.config.get("distributed.scheduler.contact-address")
        self.contact_address = contact_address
        if allowed_failures is None:
            allowed_failures = dask.config.get("distributed.scheduler.allowed-failures")
        self.allowed_failures = allowed_failures
        if validate is None:
            validate = dask.config.get("distributed.scheduler.validate")
        self.proc = psutil.Process()
        self.delete_interval = parse_timedelta(delete_interval, default="ms")
        self.synchronize_worker_interval = parse_timedelta(
            synchronize_worker_interval, default="ms"
        )
        self.service_specs = services or {}
        self.service_kwargs = service_kwargs or {}
        self.services = {}
        self.scheduler_file = scheduler_file
        worker_ttl = worker_ttl or dask.config.get("distributed.scheduler.worker-ttl")
        self.worker_ttl = parse_timedelta(worker_ttl) if worker_ttl else None
        idle_timeout = idle_timeout or dask.config.get(
            "distributed.scheduler.idle-timeout"
        )
        if idle_timeout:
            self.idle_timeout = parse_timedelta(idle_timeout)
        else:
            self.idle_timeout = None
        self.idle_since = time()
        self.time_started = self.idle_since  # compatibility for dask-gateway
        self._lock = asyncio.Lock()
        self.bandwidth_workers = defaultdict(float)
        self.bandwidth_types = defaultdict(float)

        self.cumulative_worker_metrics = defaultdict(float)

        if not preload:
            preload = dask.config.get("distributed.scheduler.preload")
        if not preload_argv:
            preload_argv = dask.config.get("distributed.scheduler.preload-argv")
        self.preloads = preloading.process_preloads(self, preload, preload_argv)

        if isinstance(security, dict):
            security = Security(**security)
        self.security = security or Security()
        assert isinstance(self.security, Security)
        self.connection_args = self.security.get_connection_args("scheduler")
        self.connection_args["handshake_overrides"] = {  # common denominator
            "pickle-protocol": 4
        }

        self._start_address = addresses_from_user_args(
            host=host,
            port=port,
            interface=interface,
            protocol=protocol,
            security=security,
            default_port=self.default_port,
        )

        http_server_modules = dask.config.get("distributed.scheduler.http.routes")
        show_dashboard = dashboard or (dashboard is None and dashboard_address)
        # install vanilla route if show_dashboard but bokeh is not installed
        if show_dashboard:
            try:
                import distributed.dashboard.scheduler
            except ImportError:
                show_dashboard = False
                http_server_modules.append("distributed.http.scheduler.missing_bokeh")
        routes = get_handlers(
            server=self, modules=http_server_modules, prefix=http_prefix
        )
        self.start_http_server(routes, dashboard_address, default_port=8787)
        self.jupyter = jupyter
        if show_dashboard:
            distributed.dashboard.scheduler.connect(
                self.http_application, self.http_server, self, prefix=http_prefix
            )
        if self.jupyter:
            try:
                from jupyter_server.serverapp import ServerApp
            except ImportError:
                raise ImportError(
                    "In order to use the Dask jupyter option you "
                    "need to have jupyterlab installed"
                )
            from traitlets.config import Config

            j = ServerApp.instance(
                config=Config(
                    {
                        "ServerApp": {
                            "base_url": "jupyter",
                            # SECURITY: We usually expect the dashboard to be a read-only view into
                            # the scheduler activity. However, by adding an open Jupyter application
                            # we are allowing arbitrary remote code execution on the scheduler via the
                            # dashboard server. This option should only be used when the dashboard is
                            # protected via other means, or when you don't care about cluster security.
                            "token": "",
                            "allow_remote_access": True,
                        }
                    }
                )
            )
            j.initialize(
                new_httpserver=False,
                argv=[],
            )
            self._jupyter_server_application = j
            self.http_application.add_application(j.web_app)

        # Communication state
        self.client_comms = {}
        self.stream_comms = {}

        # Task state
        tasks = {}

        self.generation = 0
        self._last_client = None
        self._last_time = 0
        unrunnable = set()
        queued: HeapSet[TaskState] = HeapSet(key=operator.attrgetter("priority"))

        self.datasets = {}

        # Prefix-keyed containers

        # Client state
        clients = {}

        # Worker state
        workers = SortedDict()

        host_info = {}
        resources = {}
        aliases = {}

        self._worker_collections = [
            workers,
            host_info,
            resources,
            aliases,
        ]

        self.events = defaultdict(
            partial(
                deque, maxlen=dask.config.get("distributed.scheduler.events-log-length")
            )
        )
        self.event_counts = defaultdict(int)
        self.event_subscriber = defaultdict(set)
        self.worker_plugins = {}
        self.nanny_plugins = {}

        worker_handlers = {
            "task-finished": self.handle_task_finished,
            "task-erred": self.handle_task_erred,
            "release-worker-data": self.release_worker_data,
            "add-keys": self.add_keys,
            "long-running": self.handle_long_running,
            "reschedule": self._reschedule,
            "keep-alive": lambda *args, **kwargs: None,
            "log-event": self.log_worker_event,
            "worker-status-change": self.handle_worker_status_change,
            "request-refresh-who-has": self.handle_request_refresh_who_has,
        }

        client_handlers = {
            "update-graph": self.update_graph,
            "client-desires-keys": self.client_desires_keys,
            "update-data": self.update_data,
            "report-key": self.report_on_key,
            "client-releases-keys": self.client_releases_keys,
            "heartbeat-client": self.client_heartbeat,
            "close-client": self.remove_client,
            "subscribe-topic": self.subscribe_topic,
            "unsubscribe-topic": self.unsubscribe_topic,
            "cancel-keys": self.stimulus_cancel,
        }

        self.handlers = {
            "register-client": self.add_client,
            "scatter": self.scatter,
            "register-worker": self.add_worker,
            "register_nanny": self.add_nanny,
            "unregister": self.remove_worker,
            "gather": self.gather,
            "retry": self.stimulus_retry,
            "feed": self.feed,
            "terminate": self.close,
            "broadcast": self.broadcast,
            "proxy": self.proxy,
            "ncores": self.get_ncores,
            "ncores_running": self.get_ncores_running,
            "has_what": self.get_has_what,
            "who_has": self.get_who_has,
            "processing": self.get_processing,
            "call_stack": self.get_call_stack,
            "profile": self.get_profile,
            "performance_report": self.performance_report,
            "get_logs": self.get_logs,
            "logs": self.get_logs,
            "worker_logs": self.get_worker_logs,
            "log_event": self.log_event,
            "events": self.get_events,
            "nbytes": self.get_nbytes,
            "versions": self.versions,
            "add_keys": self.add_keys,
            "rebalance": self.rebalance,
            "replicate": self.replicate,
            "run_function": self.run_function,
            "restart": self.restart,
            "update_data": self.update_data,
            "set_resources": self.add_resources,
            "retire_workers": self.retire_workers,
            "get_metadata": self.get_metadata,
            "set_metadata": self.set_metadata,
            "set_restrictions": self.set_restrictions,
            "heartbeat_worker": self.heartbeat_worker,
            "get_task_status": self.get_task_status,
            "get_task_stream": self.get_task_stream,
            "get_task_prefix_states": self.get_task_prefix_states,
            "register_scheduler_plugin": self.register_scheduler_plugin,
            "register_worker_plugin": self.register_worker_plugin,
            "unregister_worker_plugin": self.unregister_worker_plugin,
            "register_nanny_plugin": self.register_nanny_plugin,
            "unregister_nanny_plugin": self.unregister_nanny_plugin,
            "adaptive_target": self.adaptive_target,
            "workers_to_close": self.workers_to_close,
            "subscribe_worker_status": self.subscribe_worker_status,
            "start_task_metadata": self.start_task_metadata,
            "stop_task_metadata": self.stop_task_metadata,
            "get_cluster_state": self.get_cluster_state,
            "dump_cluster_state_to_url": self.dump_cluster_state_to_url,
            "benchmark_hardware": self.benchmark_hardware,
            "get_story": self.get_story,
            "check_idle": self.check_idle,
        }

        connection_limit = get_fileno_limit() / 2

        SchedulerState.__init__(
            self,
            aliases=aliases,
            clients=clients,
            workers=workers,
            host_info=host_info,
            resources=resources,
            tasks=tasks,
            unrunnable=unrunnable,
            queued=queued,
            validate=validate,
            plugins=plugins,
            transition_counter_max=transition_counter_max,
        )
        ServerNode.__init__(
            self,
            handlers=self.handlers,
            stream_handlers=merge(worker_handlers, client_handlers),
            connection_limit=connection_limit,
            deserialize=False,
            connection_args=self.connection_args,
            **kwargs,
        )

        if self.worker_ttl:
            pc = PeriodicCallback(self.check_worker_ttl, self.worker_ttl * 1000)
            self.periodic_callbacks["worker-ttl"] = pc

        pc = PeriodicCallback(self.check_idle, (self.idle_timeout or 1) * 1000 / 4)
        self.periodic_callbacks["idle-timeout"] = pc

        if extensions is None:
            extensions = DEFAULT_EXTENSIONS.copy()
            if not dask.config.get("distributed.scheduler.work-stealing"):
                if "stealing" in extensions:
                    del extensions["stealing"]

        for name, extension in extensions.items():
            self.extensions[name] = extension(self)

        setproctitle("dask scheduler [not started]")
        Scheduler._instances.add(self)
        self.rpc.allow_offload = False

    ##################
    # Administration #
    ##################

    def __repr__(self):
        return (
            f"<Scheduler {self.address_safe!r}, "
            f"workers: {len(self.workers)}, "
            f"cores: {self.total_nthreads}, "
            f"tasks: {len(self.tasks)}>"
        )

    def _repr_html_(self):
        return get_template("scheduler.html.j2").render(
            address=self.address,
            workers=self.workers,
            threads=self.total_nthreads,
            tasks=self.tasks,
        )

    def identity(self):
        """Basic information about ourselves and our cluster"""
        d = {
            "type": type(self).__name__,
            "id": str(self.id),
            "address": self.address,
            "services": {key: v.port for (key, v) in self.services.items()},
            "started": self.time_started,
            "workers": {
                worker.address: worker.identity() for worker in self.workers.values()
            },
        }
        return d

    def _to_dict(self, *, exclude: Container[str] = ()) -> dict:
        """Dictionary representation for debugging purposes.
        Not type stable and not intended for roundtrips.

        See also
        --------
        Server.identity
        Client.dump_cluster_state
        distributed.utils.recursive_to_dict
        """
        info = super()._to_dict(exclude=exclude)
        extra = {
            "transition_log": self.transition_log,
            "transition_counter": self.transition_counter,
            "tasks": self.tasks,
            "task_groups": self.task_groups,
            # Overwrite dict of WorkerState.identity from info
            "workers": self.workers,
            "clients": self.clients,
            "memory": self.memory,
            "events": self.events,
            "extensions": self.extensions,
        }
        extra = {k: v for k, v in extra.items() if k not in exclude}
        info.update(recursive_to_dict(extra, exclude=exclude))
        return info

    async def get_cluster_state(
        self,
        exclude: "Collection[str]",
    ) -> dict:
        "Produce the state dict used in a cluster state dump"
        # Kick off state-dumping on workers before we block the event loop in `self._to_dict`.
        workers_future = asyncio.gather(
            self.broadcast(
                msg={"op": "dump_state", "exclude": exclude},
                on_error="return",
            ),
            self.broadcast(
                msg={"op": "versions"},
                on_error="ignore",
            ),
        )
        try:
            scheduler_state = self._to_dict(exclude=exclude)

            worker_states, worker_versions = await workers_future
        finally:
            # Ensure the tasks aren't left running if anything fails.
            # Someday (py3.11), use a trio-style TaskGroup for this.
            workers_future.cancel()

        # Convert any RPC errors to strings
        worker_states = {
            k: repr(v) if isinstance(v, Exception) else v
            for k, v in worker_states.items()
        }

        return {
            "scheduler": scheduler_state,
            "workers": worker_states,
            "versions": {"scheduler": self.versions(), "workers": worker_versions},
        }

    async def dump_cluster_state_to_url(
        self,
        url: str,
        exclude: "Collection[str]",
        format: Literal["msgpack", "yaml"],
        **storage_options: dict[str, Any],
    ) -> None:
        "Write a cluster state dump to an fsspec-compatible URL."
        await cluster_dump.write_state(
            partial(self.get_cluster_state, exclude), url, format, **storage_options
        )

    def get_worker_service_addr(
        self, worker: str, service_name: str, protocol: bool = False
    ) -> tuple[str, int] | str | None:
        """
        Get the (host, port) address of the named service on the *worker*.
        Returns None if the service doesn't exist.

        Parameters
        ----------
        worker : address
        service_name : str
            Common services include 'bokeh' and 'nanny'
        protocol : boolean
            Whether or not to include a full address with protocol (True)
            or just a (host, port) pair
        """
        ws = self.workers[worker]
        port = ws.services.get(service_name)
        if port is None:
            return None
        elif protocol:
            return "%(protocol)s://%(host)s:%(port)d" % {
                "protocol": ws.address.split("://")[0],
                "host": ws.host,
                "port": port,
            }
        else:
            return ws.host, port

    async def start_unsafe(self):
        """Clear out old state and restart all running coroutines"""
        await super().start_unsafe()

        enable_gc_diagnosis()

        self._clear_task_state()

        for addr in self._start_address:
            await self.listen(
                addr,
                allow_offload=False,
                handshake_overrides={"pickle-protocol": 4, "compression": None},
                **self.security.get_listen_args("scheduler"),
            )
            self.ip = get_address_host(self.listen_address)
            listen_ip = self.ip

            if listen_ip == "0.0.0.0":
                listen_ip = ""

        if self.address.startswith("inproc://"):
            listen_ip = "localhost"

        # Services listen on all addresses
        self.start_services(listen_ip)

        for listener in self.listeners:
            logger.info("  Scheduler at: %25s", listener.contact_address)
        for name, server in self.services.items():
            if name == "dashboard":
                addr = get_address_host(listener.contact_address)
                link = format_dashboard_link(addr, server.port)
            else:
                link = f"{listen_ip}:{server.port}"
            logger.info("%11s at:  %25s", name, link)

        if self.scheduler_file:
            with open(self.scheduler_file, "w") as f:
                json.dump(self.identity(), f, indent=2)

            fn = self.scheduler_file  # remove file when we close the process

            def del_scheduler_file():
                if os.path.exists(fn):
                    os.remove(fn)

            weakref.finalize(self, del_scheduler_file)

        for preload in self.preloads:
            try:
                await preload.start()
            except Exception:
                logger.exception("Failed to start preload")

        if self.jupyter:
            # Allow insecure communications from local users
            if self.address.startswith("tls://"):
                await self.listen("tcp://localhost:0")
            os.environ["DASK_SCHEDULER_ADDRESS"] = self.listeners[-1].contact_address

        await asyncio.gather(
            *[plugin.start(self) for plugin in list(self.plugins.values())]
        )

        self.start_periodic_callbacks()

        setproctitle(f"dask scheduler [{self.address}]")
        return self

    async def close(self, fast=None, close_workers=None):
        """Send cleanup signal to all coroutines then wait until finished

        See Also
        --------
        Scheduler.cleanup
        """
        if fast is not None or close_workers is not None:
            warnings.warn(
                "The 'fast' and 'close_workers' parameters in Scheduler.close have no effect and will be removed in a future version of distributed.",
                FutureWarning,
            )
        if self.status in (Status.closing, Status.closed):
            await self.finished()
            return

        async def log_errors(func):
            try:
                await func()
            except Exception:
                logger.exception("Plugin call failed during scheduler.close")

        await asyncio.gather(
            *[log_errors(plugin.before_close) for plugin in list(self.plugins.values())]
        )

        self.status = Status.closing

        logger.info("Scheduler closing...")
        setproctitle("dask scheduler [closing]")

        for preload in self.preloads:
            try:
                await preload.teardown()
            except Exception:
                logger.exception("Failed to tear down preload")

        await asyncio.gather(
            *[log_errors(plugin.close) for plugin in list(self.plugins.values())]
        )

        for pc in self.periodic_callbacks.values():
            pc.stop()
        self.periodic_callbacks.clear()

        self.stop_services()

        for ext in self.extensions.values():
            with suppress(AttributeError):
                ext.teardown()
        logger.info("Scheduler closing all comms")

        futures = []
        for _, comm in list(self.stream_comms.items()):
            # FIXME use `self.remove_worker()` instead after https://github.com/dask/distributed/issues/6390
            if not comm.closed():
                # This closes the Worker and ensures that if a Nanny is around,
                # it is closed as well
                comm.send({"op": "close", "reason": "scheduler-close"})
                comm.send({"op": "close-stream"})
                # ^ TODO remove? `Worker.close` will close the stream anyway.
            with suppress(AttributeError):
                futures.append(comm.close())

        await asyncio.gather(*futures)

        if self.jupyter:
            await self._jupyter_server_application._cleanup()

        for comm in self.client_comms.values():
            comm.abort()

        await self.rpc.close()

        self.status = Status.closed
        self.stop()
        await super().close()

        setproctitle("dask scheduler [closed]")
        disable_gc_diagnosis()

    ###########
    # Stimuli #
    ###########

    def heartbeat_worker(
        self,
        *,
        address: str,
        resolve_address: bool = True,
        now: float | None = None,
        resources: dict[str, float] | None = None,
        host_info: dict | None = None,
        metrics: dict,
        executing: dict[str, float] | None = None,
        extensions: dict | None = None,
    ) -> dict[str, Any]:
        address = self.coerce_address(address, resolve_address)
        address = normalize_address(address)
        ws = self.workers.get(address)
        if ws is None:
            logger.warning(f"Received heartbeat from unregistered worker {address!r}.")
            return {"status": "missing"}

        host = get_address_host(address)
        local_now = time()
        host_info = host_info or {}

        dh: dict = self.host_info.setdefault(host, {})
        dh["last-seen"] = local_now

        frac = 1 / len(self.workers)
        self.bandwidth = (
            self.bandwidth * (1 - frac) + metrics["bandwidth"]["total"] * frac
        )
        for other, (bw, count) in metrics["bandwidth"]["workers"].items():
            if (address, other) not in self.bandwidth_workers:
                self.bandwidth_workers[address, other] = bw / count
            else:
                alpha = (1 - frac) ** count
                self.bandwidth_workers[address, other] = self.bandwidth_workers[
                    address, other
                ] * alpha + bw * (1 - alpha)
        for typ, (bw, count) in metrics["bandwidth"]["types"].items():
            if typ not in self.bandwidth_types:
                self.bandwidth_types[typ] = bw / count
            else:
                alpha = (1 - frac) ** count
                self.bandwidth_types[typ] = self.bandwidth_types[typ] * alpha + bw * (
                    1 - alpha
                )

        ws.last_seen = local_now
        if executing is not None:
            # NOTE: the executing dict is unused
            ws.executing = {}
            for key, duration in executing.items():
                if key in self.tasks:
                    ts = self.tasks[key]
                    ws.executing[ts] = duration
                    ts.prefix.add_exec_time(duration)

        for name, value in metrics["digests_total_since_heartbeat"].items():
            self.cumulative_worker_metrics[name] += value

        ws.metrics = metrics

        # Calculate RSS - dask keys, separating "old" and "new" usage
        # See MemoryState for details
        max_memory_unmanaged_old_hist_age = local_now - self.MEMORY_RECENT_TO_OLD_TIME
        memory_unmanaged_old = ws._memory_unmanaged_old
        while ws._memory_unmanaged_history:
            timestamp, size = ws._memory_unmanaged_history[0]
            if timestamp >= max_memory_unmanaged_old_hist_age:
                break
            ws._memory_unmanaged_history.popleft()
            if size == memory_unmanaged_old:
                memory_unmanaged_old = 0  # recalculate min()

        # ws._nbytes is updated at a different time and sizeof() may not be accurate,
        # so size may be (temporarily) negative; floor it to zero.
        size = max(
            0, metrics["memory"] - ws.nbytes + metrics["spilled_bytes"]["memory"]
        )

        ws._memory_unmanaged_history.append((local_now, size))
        if not memory_unmanaged_old:
            # The worker has just been started or the previous minimum has been expunged
            # because too old.
            # Note: this algorithm is capped to 200 * MEMORY_RECENT_TO_OLD_TIME elements
            # cluster-wide by heartbeat_interval(), regardless of the number of workers
            ws._memory_unmanaged_old = min(map(second, ws._memory_unmanaged_history))
        elif size < memory_unmanaged_old:
            ws._memory_unmanaged_old = size

        if host_info:
            dh = self.host_info.setdefault(host, {})
            dh.update(host_info)

        if now:
            ws.time_delay = local_now - now

        if resources:
            self.add_resources(worker=address, resources=resources)

        if extensions:
            for name, data in extensions.items():
                self.extensions[name].heartbeat(ws, data)

        return {
            "status": "OK",
            "time": local_now,
            "heartbeat-interval": heartbeat_interval(len(self.workers)),
        }

    @log_errors
    async def add_worker(
        self,
        comm: Comm,
        *,
        address: str,
        status: str,
        server_id: str,
        nthreads: int,
        name: str,
        resolve_address: bool = True,
        now: float,
        resources: dict[str, float],
        # FIXME: This is never submitted by the worker
        host_info: None = None,
        memory_limit: int | None,
        metrics: dict[str, Any],
        pid: int = 0,
        services: dict[str, int],
        local_directory: str,
        versions: dict[str, Any],
        nanny: str,
        extra: dict,
        stimulus_id: str,
    ) -> None:
        """Add a new worker to the cluster"""
        address = self.coerce_address(address, resolve_address)
        address = normalize_address(address)
        host = get_address_host(address)

        if address in self.workers:
            raise ValueError("Worker already exists %s" % address)

        if name in self.aliases:
            logger.warning("Worker tried to connect with a duplicate name: %s", name)
            msg = {
                "status": "error",
                "message": "name taken, %s" % name,
                "time": time(),
            }
            await comm.write(msg)
            return

        self.log_event(address, {"action": "add-worker"})
        self.log_event("all", {"action": "add-worker", "worker": address})

        self.workers[address] = ws = WorkerState(
            address=address,
            status=Status.lookup[status],  # type: ignore
            pid=pid,
            nthreads=nthreads,
            memory_limit=memory_limit or 0,
            name=name,
            local_directory=local_directory,
            services=services,
            versions=versions,
            nanny=nanny,
            extra=extra,
            server_id=server_id,
            scheduler=self,
        )
        if ws.status == Status.running:
            self.running.add(ws)

        dh = self.host_info.get(host)
        if dh is None:
            self.host_info[host] = dh = {}

        dh_addresses = dh.get("addresses")
        if dh_addresses is None:
            dh["addresses"] = dh_addresses = set()
            dh["nthreads"] = 0

        dh_addresses.add(address)
        dh["nthreads"] += nthreads

        self.total_nthreads += nthreads
        self.aliases[name] = address

        self.heartbeat_worker(
            address=address,
            resolve_address=resolve_address,
            now=now,
            resources=resources,
            host_info=host_info,
            metrics=metrics,
        )

        # Do not need to adjust self.total_occupancy as self.occupancy[ws] cannot
        # exist before this.
        self.check_idle_saturated(ws)

        self.stream_comms[address] = BatchedSend(interval="5ms", loop=self.loop)

        for plugin in list(self.plugins.values()):
            try:
                result = plugin.add_worker(scheduler=self, worker=address)
                if result is not None and inspect.isawaitable(result):
                    await result
            except Exception as e:
                logger.exception(e)

        if ws.status == Status.running:
            self.transitions(
                self.bulk_schedule_unrunnable_after_adding_worker(ws), stimulus_id
            )
            self.stimulus_queue_slots_maybe_opened(stimulus_id=stimulus_id)

        logger.info("Register worker %s", ws)

        msg = {
            "status": "OK",
            "time": time(),
            "heartbeat-interval": heartbeat_interval(len(self.workers)),
            "worker-plugins": self.worker_plugins,
        }

        version_warning = version_module.error_message(
            version_module.get_versions(),
            {w: ws.versions for w, ws in self.workers.items()},
            versions,
            source_name=str(ws.server_id),
        )
        msg.update(version_warning)

        await comm.write(msg)
        # This will keep running until the worker is removed
        await self.handle_worker(comm, address)

    async def add_nanny(self) -> dict[str, Any]:
        msg = {
            "status": "OK",
            "nanny-plugins": self.nanny_plugins,
        }
        return msg

    def update_graph(
        self,
        client: str,
        graph_header: dict,
        graph_frames: list[bytes],
        keys: list[str],
        internal_priority: dict[str, int] | None,
        submitting_task: str | None,
        user_priority: int | dict[str, int] = 0,
        actors: bool | list[str] | None = None,
        fifo_timeout: float = 0.0,
        code: str | None = None,
        annotations: dict | None = None,
        stimulus_id: str | None = None,
    ) -> None:
        start = time()
        try:
            # TODO: deserialization + materialization should be offloaded to a
            # thread since this is non-trivial compute time that blocks the
            # event loop. This likely requires us to use a lock since we need to
            # guarantee ordering of update_graph calls (as long as there is just
            # a single offload thread, this is not a problem)
            from distributed.protocol import deserialize

            graph = deserialize(graph_header, graph_frames).data
        except Exception as e:
            msg = """\
                Error during deserialization of the task graph. This frequently occurs if the Scheduler and Client have different environments. For more information, see https://docs.dask.org/en/stable/deployment-considerations.html#consistent-software-environments
            """
            try:
                raise RuntimeError(textwrap.dedent(msg)) from e
            except RuntimeError as e:
                err = error_message(e)
                for key in keys:
                    self.report(
                        {
                            "op": "task-erred",
                            "key": key,
                            "exception": err["exception"],
                            "traceback": err["traceback"],
                        }
                    )

            return
        annotations = annotations or {}
        if isinstance(annotations, ToPickle):  # type: ignore
            # FIXME: what the heck?
            annotations = annotations.data  # type: ignore
        stimulus_id = stimulus_id or f"update-graph-{time()}"
        (
            dsk,
            dependencies,
            layer_annotations,
            pre_stringified_keys,
        ) = self.materialize_graph(graph)

        requested_keys = set(keys)
        del keys
        if len(dsk) > 1:
            self.log_event(
                ["all", client], {"action": "update_graph", "count": len(dsk)}
            )
        self._pop_known_tasks(dsk, dependencies)

        if lost_keys := self._pop_lost_tasks(dsk, dependencies, requested_keys):
            self.report({"op": "cancelled-keys", "keys": lost_keys}, client=client)
            self.client_releases_keys(
                keys=lost_keys, client=client, stimulus_id=stimulus_id
            )

        if self.total_occupancy > 1e-9 and self.computations:
            # Still working on something. Assign new tasks to same computation
            computation = self.computations[-1]
        else:
            computation = Computation()
            self.computations.append(computation)
<<<<<<< HEAD

        if code:  # add new code blocks
=======
        if code and code not in computation.code:  # add new code blocks
>>>>>>> 37ce1a0d
            computation.code.add(code)
        if annotations:
            computation.annotations.update(annotations)

        runnable, touched_tasks, new_tasks = self._generate_taskstates(
            keys=requested_keys,
            dsk=dsk,
            dependencies=dependencies,
            computation=computation,
        )
        # FIXME: These "resolved_annotations" are a big duplication and are only
        # required to satisfy the current plugin API. This should be
        # reconsidered.
        resolved_annotations = self._parse_and_apply_annotations(
            tasks=new_tasks,
            annotations=annotations,
            layer_annotations=layer_annotations,
            pre_stringified_keys=pre_stringified_keys,
        )

        self._set_priorities(
            internal_priority=internal_priority,
            submitting_task=submitting_task,
            user_priority=user_priority,
            fifo_timeout=fifo_timeout,
            start=start,
            dsk=dsk,
            tasks=runnable,
            dependencies=dependencies,
        )

        self.client_desires_keys(keys=requested_keys, client=client)

        # Add actors
        if actors is True:
            actors = list(requested_keys)
        for actor in actors or []:
            ts = self.tasks[actor]
            ts.actor = True

        # Compute recommendations
        recommendations: Recs = {}
        priority = dict()
        for ts in sorted(
            runnable,
            key=operator.attrgetter("priority"),
            reverse=True,
        ):
            assert ts.priority  # mypy
            priority[ts.key] = ts.priority
            assert ts.run_spec
            if ts.state == "released":
                recommendations[ts.key] = "waiting"

        for ts in runnable:
            for dts in ts.dependencies:
                if dts.exception_blame:
                    ts.exception_blame = dts.exception_blame
                    recommendations[ts.key] = "erred"
                    break

        for plugin in list(self.plugins.values()):
            try:
                plugin.update_graph(
                    self,
                    client=client,
                    tasks=[ts.key for ts in touched_tasks],
                    keys=requested_keys,
                    dependencies=dependencies,
                    annotations=resolved_annotations,
                    priority=priority,
                )
            except Exception as e:
                logger.exception(e)

        self.transitions(recommendations, stimulus_id)

        for ts in touched_tasks:
            if ts.state in ("memory", "erred"):
                self.report_on_key(ts=ts, client=client)

        end = time()
        self.digest_metric("update-graph-duration", end - start)

    def _generate_taskstates(
        self, keys: set[str], dsk: dict, dependencies: dict, computation: Computation
    ) -> tuple:
        # Get or create task states
        runnable = []
        new_tasks = []
        stack = list(keys)
        tasks = []
        touched_keys = set()
        touched_tasks = []
        while stack:
            k = stack.pop()
            if k in touched_keys:
                continue
            # XXX Have a method get_task_state(self, k) ?
            ts = self.tasks.get(k)
            tasks.append(ts)
            if ts is None:
                ts = self.new_task(k, dsk.get(k), "released", computation=computation)
                new_tasks.append(ts)
            elif not ts.run_spec:
                ts.run_spec = dsk.get(k)

            if ts.run_spec:
                runnable.append(ts)
            touched_keys.add(k)
            touched_tasks.append(ts)
            stack.extend(dependencies.get(k, ()))

        # Add dependencies
        for key, deps in dependencies.items():
            ts = self.tasks.get(key)
            if ts is None or ts.dependencies:
                continue
            for dep in deps:
                dts = self.tasks[dep]
                ts.add_dependency(dts)

        if len(touched_tasks) < len(keys):
            logger.info(
                "Submitted graph with length %s but requested graph only includes %s keys",
                len(touched_tasks),
                len(keys),
            )
        return runnable, touched_tasks, new_tasks

    def _parse_and_apply_annotations(
        self,
        tasks: Iterable[TaskState],
        annotations: dict,
        layer_annotations: dict[str, dict],
        pre_stringified_keys: dict[Hashable, str],
    ) -> dict[str, dict[str, Any]]:
        """Apply the provided annotations to the provided `TaskState` objects.

        The raw annotations will be stored in the `annotations` attribute.

        Layer / key specific annotations will take precedence over global / generic annotations.

        Parameters
        ----------
        tasks : Iterable[TaskState]
            _description_
        annotations : dict
            _description_
        layer_annotations : dict[str, dict]
            _description_

        Returns
        -------
        resolved_annotations: dict
            A mapping of all resolved annotations in the format::

                {
                    "annotation": {
                        "key": value,
                        ...
                    },
                    ...
                }
        """
        resolved_annotations: dict[str, dict[str, Any]] = defaultdict(dict)
        for ts in tasks:
            key = ts.key
            # This could be a typed dict
            if not annotations and key not in layer_annotations:
                continue
            out = annotations.copy()
            out.update(layer_annotations.get(key, {}))
            for annot, value in out.items():
                # Pop the key since names don't always match attributes
                if callable(value):
                    value = value(pre_stringified_keys[key])
                out[annot] = value
                resolved_annotations[annot][key] = value

                if annot in ("restrictions", "workers"):
                    if not isinstance(value, (list, tuple, set)):
                        value = [value]
                    host_restrictions = set()
                    worker_restrictions = set()
                    for w in value:
                        try:
                            w = self.coerce_address(w)
                        except ValueError:
                            # Not a valid address, but perhaps it's a hostname
                            host_restrictions.add(w)
                        else:
                            worker_restrictions.add(w)
                    if host_restrictions:
                        ts.host_restrictions = host_restrictions
                    if worker_restrictions:
                        ts.worker_restrictions = worker_restrictions
                elif annot in ("loose_restrictions", "allow_other_workers"):
                    ts.loose_restrictions = value
                elif annot == "resources":
                    assert isinstance(value, dict)
                    ts.resource_restrictions = value
                elif annot == "priority":
                    # See Scheduler._set_priorities
                    continue
                elif annot == "retries":
                    assert isinstance(value, int)
                    ts.retries = value
            ts.annotations = out
        return dict(resolved_annotations)

    def _set_priorities(
        self,
        internal_priority: dict[str, int] | None,
        submitting_task: str | None,
        user_priority: int | dict[str, int],
        fifo_timeout: int | float | str,
        start: float,
        dsk: dict,
        tasks: list[TaskState],
        dependencies: dict,
    ) -> None:
        fifo_timeout = parse_timedelta(fifo_timeout)
        if submitting_task:  # sub-tasks get better priority than parent tasks
            sts = self.tasks.get(submitting_task)
            if sts is not None:
                assert sts.priority
                generation = sts.priority[0] - 0.01
            else:  # super-task already cleaned up
                generation = self.generation
        elif self._last_time + fifo_timeout < start:
            self.generation += 1  # older graph generations take precedence
            generation = self.generation
            self._last_time = start
        else:
            generation = self.generation

        if internal_priority is None:
            # Removing all non-local keys before calling order()
            dsk_keys = set(dsk)  # intersection() of sets is much faster than dict_keys
            stripped_deps = {
                k: v.intersection(dsk_keys)
                for k, v in dependencies.items()
                if k in dsk_keys
            }
            internal_priority = dask.order.order(dsk, dependencies=stripped_deps)

        for ts in tasks:
            # Note: Under which circumstances would a task not have a
            # prioritiy assigned by now? Are these scattered tasks
            # exclusively or something else?
            task_user_prio = user_priority
            if isinstance(user_priority, dict):
                task_user_prio = user_priority.get(ts.key, 0)
            annotated_prio = ts.annotations.get("priority", {})
            if not annotated_prio:
                annotated_prio = task_user_prio

            if not ts.priority and ts.key in internal_priority:
                ts.priority = (
                    -annotated_prio,
                    generation,
                    internal_priority[ts.key],
                )

            if self.validate and ts.run_spec:
                assert isinstance(ts.priority, tuple) and all(
                    isinstance(el, (int, float)) for el in ts.priority
                )

    def _pop_lost_tasks(
        self, dsk: dict, dependencies: dict, keys: set[str]
    ) -> set[str]:
        n = 0
        out = set()
        while len(dsk) != n:  # walk through new tasks, cancel any bad deps
            n = len(dsk)
            for k, deps in list(dependencies.items()):
                if any(
                    dep not in self.tasks and dep not in dsk for dep in deps
                ):  # bad key
                    out.add(k)
                    logger.info("User asked for computation on lost data, %s", k)
                    del dsk[k]
                    del dependencies[k]
                    if k in keys:
                        keys.remove(k)
        return out

    def _pop_known_tasks(self, dsk: dict, dependencies: dict) -> set[str]:
        # Avoid computation that is already finished
        already_in_memory = set()  # tasks that are already done
        for k, v in dependencies.items():
            if v and k in self.tasks:
                ts = self.tasks[k]
                if ts.state in ("memory", "erred"):
                    already_in_memory.add(k)

        done = set(already_in_memory)
        if already_in_memory:
            dependents = dask.core.reverse_dict(dependencies)
            stack = list(already_in_memory)
            while stack:  # remove unnecessary dependencies
                key = stack.pop()
                try:
                    deps = dependencies[key]
                except KeyError:
                    deps = self.tasks[key].dependencies
                for dep in deps:
                    if dep in dependents:
                        child_deps = dependents[dep]
                    elif dep in self.tasks:
                        child_deps = self.tasks[dep].dependencies
                    else:
                        child_deps = set()
                    if all(d in done for d in child_deps):
                        if dep in self.tasks and dep not in done:
                            done.add(dep)
                            stack.append(dep)
        for anc in done:
            dsk.pop(anc, None)
            dependencies.pop(anc, None)
        return done

    @staticmethod
    def materialize_graph(hlg: HighLevelGraph) -> tuple[dict, dict, dict, dict]:
        from distributed.worker import dumps_task

        key_annotations = {}
        dsk = dask.utils.ensure_dict(hlg)

        for layer in hlg.layers.values():
            if layer.annotations:
                annot = layer.annotations
                key_annotations.update({stringify(k): annot for k in layer})

        dependencies, _ = get_deps(dsk)

        # Remove `Future` objects from graph and note any future dependencies
        dsk2 = {}
        fut_deps = {}
        for k, v in dsk.items():
            dsk2[k], futs = unpack_remotedata(v, byte_keys=True)
            if futs:
                fut_deps[k] = futs
        dsk = dsk2

        # - Add in deps for any tasks that depend on futures
        for k, futures in fut_deps.items():
            dependencies[k].update(f.key for f in futures)
        new_dsk = {}
        # Annotation callables are evaluated on the non-stringified version of
        # the keys
        pre_stringified_keys = {}
        exclusive = set(hlg)
        for k, v in dsk.items():
            new_k = stringify(k)
            pre_stringified_keys[new_k] = k
            new_dsk[new_k] = stringify(v, exclusive=exclusive)
        assert len(new_dsk) == len(pre_stringified_keys)
        dsk = new_dsk
        dependencies = {
            stringify(k): {stringify(dep) for dep in deps}
            for k, deps in dependencies.items()
        }

        # Remove any self-dependencies (happens on test_publish_bag() and others)
        for k, v in dependencies.items():
            deps = set(v)
            if k in deps:
                deps.remove(k)
            dependencies[k] = deps

        # Remove aliases
        for k in list(dsk):
            if dsk[k] is k:
                del dsk[k]
        dsk = valmap(dumps_task, dsk)
        return dsk, dependencies, key_annotations, pre_stringified_keys

    def stimulus_queue_slots_maybe_opened(self, *, stimulus_id: str) -> None:
        """Respond to an event which may have opened spots on worker threadpools

        Selects the appropriate number of tasks from the front of the queue according to
        the total number of task slots available on workers (potentially 0), and
        transitions them to ``processing``.

        Notes
        -----
        Other transitions related to this stimulus should be fully processed beforehand,
        so any tasks that became runnable are already in ``processing``. Otherwise,
        overproduction can occur if queued tasks get scheduled before downstream tasks.

        Must be called after `check_idle_saturated`; i.e. `idle_task_count` must be up
        to date.
        """
        if not self.queued:
            return
        slots_available = sum(
            _task_slots_available(ws, self.WORKER_SATURATION)
            for ws in self.idle_task_count
        )
        if slots_available == 0:
            return

        recommendations: Recs = {}
        for qts in self.queued.peekn(slots_available):
            if self.validate:
                assert qts.state == "queued", qts.state
                assert not qts.processing_on, (qts, qts.processing_on)
                assert not qts.waiting_on, (qts, qts.processing_on)
                assert qts.who_wants or qts.waiters, qts
            recommendations[qts.key] = "processing"

        self.transitions(recommendations, stimulus_id)

    def stimulus_task_finished(self, key, worker, stimulus_id, run_id, **kwargs):
        """Mark that a task has finished execution on a particular worker"""
        logger.debug("Stimulus task finished %s[%d] %s", key, run_id, worker)

        recommendations: Recs = {}
        client_msgs: Msgs = {}
        worker_msgs: Msgs = {}

        ws: WorkerState = self.workers[worker]
        ts: TaskState = self.tasks.get(key)
        if ts is None or ts.state in ("released", "queued"):
            logger.debug(
                "Received already computed task, worker: %s, state: %s"
                ", key: %s, who_has: %s",
                worker,
                ts.state if ts else "forgotten",
                key,
                ts.who_has if ts else {},
            )
            worker_msgs[worker] = [
                {
                    "op": "free-keys",
                    "keys": [key],
                    "stimulus_id": stimulus_id,
                }
            ]
        elif ts.run_id != run_id:
            if not ts.processing_on or ts.processing_on.address != worker:
                logger.debug(
                    "Received stale task run, worker: %s, key: %s, run_id: %d (%d)",
                    worker,
                    key,
                    run_id,
                    ts.run_id,
                )
                worker_msgs[worker] = [
                    {
                        "op": "free-keys",
                        "keys": [key],
                        "stimulus_id": stimulus_id,
                    }
                ]
            else:
                recommendations[ts.key] = "released"
        elif ts.state == "memory":
            self.add_keys(worker=worker, keys=[key])
        else:
            ts.metadata.update(kwargs["metadata"])
            r: tuple = self._transition(
                key, "memory", stimulus_id, worker=worker, **kwargs
            )
            recommendations, client_msgs, worker_msgs = r

            if ts.state == "memory":
                assert ws in ts.who_has
        return recommendations, client_msgs, worker_msgs

    def stimulus_task_erred(
        self,
        key=None,
        worker=None,
        exception=None,
        stimulus_id=None,
        traceback=None,
        **kwargs,
    ):
        """Mark that a task has erred on a particular worker"""
        logger.debug("Stimulus task erred %s, %s", key, worker)

        ts: TaskState = self.tasks.get(key)
        if ts is None or ts.state != "processing":
            return {}, {}, {}

        if ts.retries > 0:
            ts.retries -= 1
            return self._transition(key, "waiting", stimulus_id)
        else:
            return self._transition(
                key,
                "erred",
                stimulus_id,
                cause=key,
                exception=exception,
                traceback=traceback,
                worker=worker,
                **kwargs,
            )

    def stimulus_retry(self, keys, client=None):
        logger.info("Client %s requests to retry %d keys", client, len(keys))
        if client:
            self.log_event(client, {"action": "retry", "count": len(keys)})

        stack = list(keys)
        seen = set()
        roots = []
        while stack:
            key = stack.pop()
            seen.add(key)
            ts = self.tasks[key]
            erred_deps = [dts.key for dts in ts.dependencies if dts.state == "erred"]
            if erred_deps:
                stack.extend(erred_deps)
            else:
                roots.append(key)

        recommendations: Recs = {key: "waiting" for key in roots}
        self.transitions(recommendations, f"stimulus-retry-{time()}")

        if self.validate:
            for key in seen:
                assert not self.tasks[key].exception_blame

        return tuple(seen)

    def close_worker(self, worker: str) -> None:
        """Ask a worker to shut itself down. Do not wait for it to take effect.
        Note that there is no guarantee that the worker will actually accept the
        command.

        Note that :meth:`remove_worker` sends the same command internally if close=True.

        See also
        --------
        retire_workers
        remove_worker
        """
        if worker not in self.workers:
            return

        logger.info("Closing worker %s", worker)
        self.log_event(worker, {"action": "close-worker"})
        self.worker_send(worker, {"op": "close", "reason": "scheduler-close-worker"})

    @log_errors
    async def remove_worker(
        self, address: str, *, stimulus_id: str, safe: bool = False, close: bool = True
    ) -> Literal["OK", "already-removed"]:
        """Remove worker from cluster.

        We do this when a worker reports that it plans to leave or when it appears to be
        unresponsive. This may send its tasks back to a released state.

        See also
        --------
        retire_workers
        close_worker
        """
        if self.status == Status.closed:
            return "already-removed"

        address = self.coerce_address(address)

        if address not in self.workers:
            return "already-removed"

        host = get_address_host(address)

        ws: WorkerState = self.workers[address]

        event_msg = {
            "action": "remove-worker",
            "processing-tasks": {ts.key for ts in ws.processing},
        }
        self.log_event(address, event_msg.copy())
        event_msg["worker"] = address
        self.log_event("all", event_msg)

        logger.info("Remove worker %s", ws)
        if close:
            with suppress(AttributeError, CommClosedError):
                self.stream_comms[address].send(
                    {"op": "close", "reason": "scheduler-remove-worker"}
                )

        self.remove_resources(address)

        dh: dict = self.host_info[host]
        dh_addresses: set = dh["addresses"]
        dh_addresses.remove(address)
        dh["nthreads"] -= ws.nthreads
        self.total_nthreads -= ws.nthreads
        if not dh_addresses:
            del self.host_info[host]

        self.rpc.remove(address)
        del self.stream_comms[address]
        del self.aliases[ws.name]
        self.idle.pop(ws.address, None)
        self.idle_task_count.discard(ws)
        self.saturated.discard(ws)
        del self.workers[address]
        ws.status = Status.closed
        self.running.discard(ws)

        recommendations: Recs = {}

        ts: TaskState
        for ts in list(ws.processing):
            k = ts.key
            recommendations[k] = "released"
            if not safe:
                ts.suspicious += 1
                ts.prefix.suspicious += 1
                if ts.suspicious > self.allowed_failures:
                    del recommendations[k]
                    e = pickle.dumps(
                        KilledWorker(
                            task=k,
                            last_worker=ws.clean(),
                            allowed_failures=self.allowed_failures,
                        ),
                    )
                    r = self.transition(
                        k,
                        "erred",
                        exception=e,
                        cause=k,
                        stimulus_id=stimulus_id,
                        worker=address,
                    )
                    recommendations.update(r)
                    logger.info(
                        "Task %s marked as failed because %d workers died"
                        " while trying to run it",
                        ts.key,
                        self.allowed_failures,
                    )

        for ts in list(ws.has_what):
            self.remove_replica(ts, ws)
            if not ts.who_has:
                if ts.run_spec:
                    recommendations[ts.key] = "released"
                else:  # pure data
                    recommendations[ts.key] = "forgotten"

        self.transitions(recommendations, stimulus_id=stimulus_id)

        for plugin in list(self.plugins.values()):
            try:
                result = plugin.remove_worker(scheduler=self, worker=address)
                if inspect.isawaitable(result):
                    await result
            except Exception as e:
                logger.exception(e)

        if not self.workers:
            logger.info("Lost all workers")

        for w in self.workers:
            self.bandwidth_workers.pop((address, w), None)
            self.bandwidth_workers.pop((w, address), None)

        async def remove_worker_from_events() -> None:
            # If the worker isn't registered anymore after the delay, remove from events
            if address not in self.workers and address in self.events:
                del self.events[address]

        cleanup_delay = parse_timedelta(
            dask.config.get("distributed.scheduler.events-cleanup-delay")
        )

        self._ongoing_background_tasks.call_later(
            cleanup_delay, remove_worker_from_events
        )
        logger.debug("Removed worker %s", ws)

        for w in self.workers:
            self.worker_send(
                w,
                {
                    "op": "remove-worker",
                    "worker": address,
                    "stimulus_id": stimulus_id,
                },
            )

        return "OK"

    def stimulus_cancel(
        self, keys: Sequence[str], client: str, force: bool = False
    ) -> None:
        """Stop execution on a list of keys"""
        logger.info("Client %s requests to cancel %d keys", client, len(keys))
        if client:
            self.log_event(
                client, {"action": "cancel", "count": len(keys), "force": force}
            )
        cancelled_keys = []
        clients = []
        for key in keys:
            ts: TaskState | None = self.tasks.get(key)
            if not ts:
                continue
            try:
                cs: ClientState = self.clients[client]
            except KeyError:
                return

            if force or ts.who_wants == {cs}:  # no one else wants this key
                if ts.dependents:
                    self.stimulus_cancel(
                        [dts.key for dts in ts.dependents], client, force=force
                    )
                logger.info("Scheduler cancels key %s.  Force=%s", key, force)
                cancelled_keys.append(key)
            clients.extend(list(ts.who_wants) if force else [cs])
        for cs in clients:
            self.client_releases_keys(
                keys=cancelled_keys,
                client=cs.client_key,
                stimulus_id=f"cancel-key-{time()}",
            )
        self.report({"op": "cancelled-keys", "keys": cancelled_keys})

    def client_desires_keys(self, keys=None, client=None):
        cs: ClientState = self.clients.get(client)
        if cs is None:
            # For publish, queues etc.
            self.clients[client] = cs = ClientState(client)
        for k in keys:
            ts = self.tasks.get(k)
            if ts is None:
                # For publish, queues etc.
                ts = self.new_task(k, None, "released")
            ts.who_wants.add(cs)
            cs.wants_what.add(ts)

            if ts.state in ("memory", "erred"):
                self.report_on_key(ts=ts, client=client)

    def client_releases_keys(self, keys=None, client=None, stimulus_id=None):
        """Remove keys from client desired list"""
        stimulus_id = stimulus_id or f"client-releases-keys-{time()}"
        if not isinstance(keys, list):
            keys = list(keys)
        cs = self.clients[client]
        recommendations: Recs = {}

        self._client_releases_keys(keys=keys, cs=cs, recommendations=recommendations)
        self.transitions(recommendations, stimulus_id)

        self.stimulus_queue_slots_maybe_opened(stimulus_id=stimulus_id)

    def client_heartbeat(self, client=None):
        """Handle heartbeats from Client"""
        cs: ClientState = self.clients[client]
        cs.last_seen = time()

    ###################
    # Task Validation #
    ###################

    def validate_released(self, key: str) -> None:
        ts: TaskState = self.tasks[key]
        assert ts.state == "released"
        assert not ts.waiters
        assert not ts.waiting_on
        assert not ts.who_has
        assert not ts.processing_on
        assert not any([ts in dts.waiters for dts in ts.dependencies])
        assert ts not in self.unrunnable
        assert ts not in self.queued

    def validate_waiting(self, key: str) -> None:
        ts: TaskState = self.tasks[key]
        assert ts.waiting_on
        assert not ts.who_has
        assert not ts.processing_on
        assert ts not in self.unrunnable
        assert ts not in self.queued
        for dts in ts.dependencies:
            # We are waiting on a dependency iff it's not stored
            assert bool(dts.who_has) != (dts in ts.waiting_on)
            assert ts in dts.waiters  # XXX even if dts._who_has?

    def validate_queued(self, key: str) -> None:
        ts: TaskState = self.tasks[key]
        dts: TaskState
        assert ts in self.queued
        assert not ts.waiting_on
        assert not ts.who_has
        assert not ts.processing_on
        assert not (
            ts.worker_restrictions or ts.host_restrictions or ts.resource_restrictions
        )
        for dts in ts.dependencies:
            assert dts.who_has
            assert ts in dts.waiters

    def validate_processing(self, key: str) -> None:
        ts: TaskState = self.tasks[key]
        dts: TaskState
        assert not ts.waiting_on
        ws = ts.processing_on
        assert ws
        assert ts in ws.processing
        assert not ts.who_has
        assert ts not in self.queued
        for dts in ts.dependencies:
            assert dts.who_has
            assert ts in dts.waiters

    def validate_memory(self, key: str) -> None:
        ts: TaskState = self.tasks[key]
        dts: TaskState
        assert ts.who_has
        assert bool(ts in self.replicated_tasks) == (len(ts.who_has) > 1)
        assert not ts.processing_on
        assert not ts.waiting_on
        assert ts not in self.unrunnable
        assert ts not in self.queued
        for dts in ts.dependents:
            assert (dts in ts.waiters) == (
                dts.state in ("waiting", "queued", "processing", "no-worker")
            )
            assert ts not in dts.waiting_on

    def validate_no_worker(self, key: str) -> None:
        ts: TaskState = self.tasks[key]
        assert ts in self.unrunnable
        assert not ts.waiting_on
        assert ts in self.unrunnable
        assert not ts.processing_on
        assert not ts.who_has
        assert ts not in self.queued
        for dts in ts.dependencies:
            assert dts.who_has

    def validate_erred(self, key: str) -> None:
        ts: TaskState = self.tasks[key]
        assert ts.exception_blame
        assert not ts.who_has
        assert ts not in self.queued

    def validate_key(self, key: str, ts: TaskState | None = None) -> None:
        try:
            if ts is None:
                ts = self.tasks.get(key)
            if ts is None:
                logger.debug("Key lost: %s", key)
            else:
                ts.validate()
                try:
                    func = getattr(self, "validate_" + ts.state.replace("-", "_"))
                except AttributeError:
                    logger.error(
                        "self.validate_%s not found", ts.state.replace("-", "_")
                    )
                else:
                    func(key)
        except Exception as e:
            logger.exception(e)
            if LOG_PDB:
                import pdb

                pdb.set_trace()
            raise

    def validate_state(self, allow_overlap: bool = False) -> None:
        validate_state(self.tasks, self.workers, self.clients)

        if not (set(self.workers) == set(self.stream_comms)):
            raise ValueError("Workers not the same in all collections")

        assert self.running.issuperset(self.idle.values()), (
            self.running.copy(),
            set(self.idle.values()),
        )
        assert self.running.issuperset(self.idle_task_count), (
            self.running.copy(),
            self.idle_task_count.copy(),
        )
        assert self.running.issuperset(self.saturated), (
            self.running.copy(),
            self.saturated.copy(),
        )
        assert self.saturated.isdisjoint(self.idle.values()), (
            self.saturated.copy(),
            set(self.idle.values()),
        )

        task_prefix_counts: defaultdict[str, int] = defaultdict(int)
        for w, ws in self.workers.items():
            assert isinstance(w, str), (type(w), w)
            assert isinstance(ws, WorkerState), (type(ws), ws)
            assert ws.address == w

            if ws.status == Status.running:
                assert ws in self.running
            else:
                assert ws not in self.running
                assert ws.address not in self.idle
                assert ws not in self.saturated

            assert ws.long_running.issubset(ws.processing)
            if not ws.processing:
                assert not ws.occupancy
                if ws.status == Status.running:
                    assert ws.address in self.idle
            assert not ws.needs_what.keys() & ws.has_what
            actual_needs_what: defaultdict[TaskState, int] = defaultdict(int)
            for ts in ws.processing:
                for tss in ts.dependencies:
                    if tss not in ws.has_what:
                        actual_needs_what[tss] += 1
            assert actual_needs_what == ws.needs_what
            assert (ws.status == Status.running) == (ws in self.running)
            for name, count in ws.task_prefix_count.items():
                task_prefix_counts[name] += count

        assert task_prefix_counts.keys() == self._task_prefix_count_global.keys()
        for name, global_count in self._task_prefix_count_global.items():
            assert (
                task_prefix_counts[name] == global_count
            ), f"{name}: {task_prefix_counts[name]} (wss), {global_count} (global)"

        for ws in self.running:
            assert ws.status == Status.running
            assert ws.address in self.workers

        for k, ts in self.tasks.items():
            assert isinstance(ts, TaskState), (type(ts), ts)
            assert ts.key == k
            assert bool(ts in self.replicated_tasks) == (len(ts.who_has) > 1)
            self.validate_key(k, ts)

        for ts in self.replicated_tasks:
            assert ts.state == "memory"
            assert ts.key in self.tasks

        for c, cs in self.clients.items():
            # client=None is often used in tests...
            assert c is None or type(c) == str, (type(c), c)
            assert type(cs) == ClientState, (type(cs), cs)
            assert cs.client_key == c

        a = {w: ws.nbytes for w, ws in self.workers.items()}
        b = {
            w: sum(ts.get_nbytes() for ts in ws.has_what)
            for w, ws in self.workers.items()
        }
        assert a == b, (a, b)

        if self.transition_counter_max:
            assert self.transition_counter < self.transition_counter_max

    ###################
    # Manage Messages #
    ###################

    def report(
        self, msg: dict, ts: TaskState | None = None, client: str | None = None
    ) -> None:
        """
        Publish updates to all listening Queues and Comms

        If the message contains a key then we only send the message to those
        comms that care about the key.
        """
        if ts is None:
            msg_key = msg.get("key")
            if msg_key is not None:
                tasks: dict = self.tasks
                ts = tasks.get(msg_key)

        client_comms: dict = self.client_comms
        if ts is None:
            # Notify all clients
            client_keys = list(client_comms)
        elif client is None:
            # Notify clients interested in key
            client_keys = [cs.client_key for cs in ts.who_wants]
        else:
            # Notify clients interested in key (including `client`)
            client_keys = [
                cs.client_key for cs in ts.who_wants if cs.client_key != client
            ]
            client_keys.append(client)

        k: str
        for k in client_keys:
            c = client_comms.get(k)
            if c is None:
                continue
            try:
                c.send(msg)
                # logger.debug("Scheduler sends message to client %s", msg)
            except CommClosedError:
                if self.status == Status.running:
                    logger.critical(
                        "Closed comm %r while trying to write %s", c, msg, exc_info=True
                    )

    async def add_client(
        self, comm: Comm, client: str, versions: dict[str, Any]
    ) -> None:
        """Add client to network

        We listen to all future messages from this Comm.
        """
        assert client is not None
        comm.name = "Scheduler->Client"
        logger.info("Receive client connection: %s", client)
        self.log_event(["all", client], {"action": "add-client", "client": client})
        self.clients[client] = ClientState(client, versions=versions)

        for plugin in list(self.plugins.values()):
            try:
                plugin.add_client(scheduler=self, client=client)
            except Exception as e:
                logger.exception(e)

        try:
            bcomm = BatchedSend(interval="2ms", loop=self.loop)
            bcomm.start(comm)
            self.client_comms[client] = bcomm
            msg = {"op": "stream-start"}
            version_warning = version_module.error_message(
                version_module.get_versions(),
                {w: ws.versions for w, ws in self.workers.items()},
                versions,
            )
            msg.update(version_warning)
            bcomm.send(msg)

            try:
                await self.handle_stream(comm=comm, extra={"client": client})
            finally:
                self.remove_client(client=client, stimulus_id=f"remove-client-{time()}")
                logger.debug("Finished handling client %s", client)
        finally:
            if not comm.closed():
                self.client_comms[client].send({"op": "stream-closed"})
            try:
                if not sys.is_finalizing():
                    await self.client_comms[client].close()
                    del self.client_comms[client]
                    if self.status == Status.running:
                        logger.info("Close client connection: %s", client)
            except TypeError:  # comm becomes None during GC
                pass

    def remove_client(self, client: str, stimulus_id: str | None = None) -> None:
        """Remove client from network"""
        stimulus_id = stimulus_id or f"remove-client-{time()}"
        if self.status == Status.running:
            logger.info("Remove client %s", client)
        self.log_event(["all", client], {"action": "remove-client", "client": client})
        try:
            cs: ClientState = self.clients[client]
        except KeyError:
            # XXX is this a legitimate condition?
            pass
        else:
            self.client_releases_keys(
                keys=[ts.key for ts in cs.wants_what],
                client=cs.client_key,
                stimulus_id=stimulus_id,
            )
            del self.clients[client]

            for plugin in list(self.plugins.values()):
                try:
                    plugin.remove_client(scheduler=self, client=client)
                except Exception as e:
                    logger.exception(e)

        async def remove_client_from_events():
            # If the client isn't registered anymore after the delay, remove from events
            if client not in self.clients and client in self.events:
                del self.events[client]

        cleanup_delay = parse_timedelta(
            dask.config.get("distributed.scheduler.events-cleanup-delay")
        )
        if not self._ongoing_background_tasks.closed:
            self._ongoing_background_tasks.call_later(
                cleanup_delay, remove_client_from_events
            )

    def send_task_to_worker(
        self, worker: str, ts: TaskState, duration: float = -1
    ) -> None:
        """Send a single computational task to a worker"""
        try:
            msg: dict = self._task_to_msg(ts, duration)
            self.worker_send(worker, msg)
        except Exception as e:
            logger.exception(e)
            if LOG_PDB:
                import pdb

                pdb.set_trace()
            raise

    def handle_uncaught_error(self, **msg: Any) -> None:
        logger.exception(clean_exception(**msg)[1])

    def handle_task_finished(
        self, key: str, worker: str, stimulus_id: str, **msg: Any
    ) -> None:
        if worker not in self.workers:
            return
        validate_key(key)

        r: tuple = self.stimulus_task_finished(
            key=key, worker=worker, stimulus_id=stimulus_id, **msg
        )
        recommendations, client_msgs, worker_msgs = r
        self._transitions(recommendations, client_msgs, worker_msgs, stimulus_id)
        self.send_all(client_msgs, worker_msgs)

        self.stimulus_queue_slots_maybe_opened(stimulus_id=stimulus_id)

    def handle_task_erred(self, key: str, stimulus_id: str, **msg: Any) -> None:
        r: tuple = self.stimulus_task_erred(key=key, stimulus_id=stimulus_id, **msg)
        recommendations, client_msgs, worker_msgs = r
        self._transitions(recommendations, client_msgs, worker_msgs, stimulus_id)
        self.send_all(client_msgs, worker_msgs)

        self.stimulus_queue_slots_maybe_opened(stimulus_id=stimulus_id)

    def release_worker_data(self, key: str, worker: str, stimulus_id: str) -> None:
        ts = self.tasks.get(key)
        ws = self.workers.get(worker)
        if not ts or not ws or ws not in ts.who_has:
            return

        self.remove_replica(ts, ws)
        if not ts.who_has:
            self.transitions({key: "released"}, stimulus_id)

    def handle_long_running(
        self, key: str, worker: str, compute_duration: float | None, stimulus_id: str
    ) -> None:
        """A task has seceded from the thread pool

        We stop the task from being stolen in the future, and change task
        duration accounting as if the task has stopped.
        """
        if key not in self.tasks:
            logger.debug("Skipping long_running since key %s was already released", key)
            return
        ts = self.tasks[key]
        steal = self.extensions.get("stealing")
        if steal is not None:
            steal.remove_key_from_stealable(ts)

        ws = ts.processing_on
        if ws is None:
            logger.debug("Received long-running signal from duplicate task. Ignoring.")
            return

        if compute_duration is not None:
            old_duration = ts.prefix.duration_average
            if old_duration < 0:
                ts.prefix.duration_average = compute_duration
            else:
                ts.prefix.duration_average = (old_duration + compute_duration) / 2

        ws.add_to_long_running(ts)
        self.check_idle_saturated(ws)

        self.stimulus_queue_slots_maybe_opened(stimulus_id=stimulus_id)

    def handle_worker_status_change(
        self, status: str | Status, worker: str | WorkerState, stimulus_id: str
    ) -> None:
        ws = self.workers.get(worker) if isinstance(worker, str) else worker
        if not ws:
            return
        prev_status = ws.status
        ws.status = Status[status] if isinstance(status, str) else status
        if ws.status == prev_status:
            return

        self.log_event(
            ws.address,
            {
                "action": "worker-status-change",
                "prev-status": prev_status.name,
                "status": ws.status.name,
            },
        )
        logger.debug(f"Worker status {prev_status.name} -> {status} - {ws}")

        if ws.status == Status.running:
            self.running.add(ws)
            self.check_idle_saturated(ws)
            self.transitions(
                self.bulk_schedule_unrunnable_after_adding_worker(ws), stimulus_id
            )
            self.stimulus_queue_slots_maybe_opened(stimulus_id=stimulus_id)
        else:
            self.running.discard(ws)
            self.idle.pop(ws.address, None)
            self.idle_task_count.discard(ws)
            self.saturated.discard(ws)

    async def handle_request_refresh_who_has(
        self, keys: Iterable[str], worker: str, stimulus_id: str
    ) -> None:
        """Asynchronous request (through bulk comms) from a Worker to refresh the
        who_has for some keys. Not to be confused with scheduler.who_has, which is a
        synchronous RPC request from a Client.
        """
        who_has = {}
        free_keys = []
        for key in keys:
            if key in self.tasks:
                who_has[key] = [ws.address for ws in self.tasks[key].who_has]
            else:
                free_keys.append(key)

        if who_has:
            self.stream_comms[worker].send(
                {
                    "op": "refresh-who-has",
                    "who_has": who_has,
                    "stimulus_id": stimulus_id,
                }
            )
        if free_keys:
            self.stream_comms[worker].send(
                {
                    "op": "free-keys",
                    "keys": free_keys,
                    "stimulus_id": stimulus_id,
                }
            )

    async def handle_worker(self, comm: Comm, worker: str) -> None:
        """
        Listen to responses from a single worker

        This is the main loop for scheduler-worker interaction

        See Also
        --------
        Scheduler.handle_client: Equivalent coroutine for clients
        """
        comm.name = "Scheduler connection to worker"
        worker_comm = self.stream_comms[worker]
        worker_comm.start(comm)
        logger.info("Starting worker compute stream, %s", worker)
        try:
            await self.handle_stream(comm=comm, extra={"worker": worker})
        finally:
            if worker in self.stream_comms:
                worker_comm.abort()
                await self.remove_worker(
                    worker, stimulus_id=f"handle-worker-cleanup-{time()}"
                )

    def add_plugin(
        self,
        plugin: SchedulerPlugin,
        *,
        idempotent: bool = False,
        name: str | None = None,
        **kwargs: Any,
    ) -> None:
        """Add external plugin to scheduler.

        See https://distributed.readthedocs.io/en/latest/plugins.html

        Parameters
        ----------
        plugin : SchedulerPlugin
            SchedulerPlugin instance to add
        idempotent : bool
            If true, the plugin is assumed to already exist and no
            action is taken.
        name : str
            A name for the plugin, if None, the name attribute is
            checked on the Plugin instance and generated if not
            discovered.
        """
        if name is None:
            name = _get_plugin_name(plugin)

        if name in self.plugins:
            if idempotent:
                return
            warnings.warn(
                f"Scheduler already contains a plugin with name {name}; overwriting.",
                category=UserWarning,
            )

        self.plugins[name] = plugin

    def remove_plugin(
        self,
        name: str | None = None,
        plugin: SchedulerPlugin | None = None,
    ) -> None:
        """Remove external plugin from scheduler

        Parameters
        ----------
        name : str
            Name of the plugin to remove
        """
        assert name is not None

        try:
            del self.plugins[name]
        except KeyError:
            raise ValueError(
                f"Could not find plugin {name!r} among the current scheduler plugins"
            )

    async def register_scheduler_plugin(
        self,
        plugin: bytes | SchedulerPlugin,
        name: str | None = None,
        idempotent: bool = False,
    ) -> None:
        """Register a plugin on the scheduler."""
        if not dask.config.get("distributed.scheduler.pickle"):
            raise ValueError(
                "Cannot register a scheduler plugin as the scheduler "
                "has been explicitly disallowed from deserializing "
                "arbitrary bytestrings using pickle via the "
                "'distributed.scheduler.pickle' configuration setting."
            )
        if not isinstance(plugin, SchedulerPlugin):
            plugin = loads(plugin)
            assert isinstance(plugin, SchedulerPlugin)

        if name is None:
            name = _get_plugin_name(plugin)

        if name in self.plugins and idempotent:
            return

        if hasattr(plugin, "start"):
            result = plugin.start(self)
            if inspect.isawaitable(result):
                await result

        self.add_plugin(plugin, name=name, idempotent=idempotent)

    def worker_send(self, worker: str, msg: dict[str, Any]) -> None:
        """Send message to worker

        This also handles connection failures by adding a callback to remove
        the worker on the next cycle.
        """
        stream_comms: dict = self.stream_comms
        try:
            stream_comms[worker].send(msg)
        except (CommClosedError, AttributeError):
            self._ongoing_background_tasks.call_soon(
                self.remove_worker,
                address=worker,
                stimulus_id=f"worker-send-comm-fail-{time()}",
            )

    def client_send(self, client, msg):
        """Send message to client"""
        client_comms: dict = self.client_comms
        c = client_comms.get(client)
        if c is None:
            return
        try:
            c.send(msg)
        except CommClosedError:
            if self.status == Status.running:
                logger.critical(
                    "Closed comm %r while trying to write %s", c, msg, exc_info=True
                )

    def send_all(self, client_msgs: Msgs, worker_msgs: Msgs) -> None:
        """Send messages to client and workers"""

        for client, msgs in client_msgs.items():
            c = self.client_comms.get(client)
            if c is None:
                continue
            try:
                c.send(*msgs)
            except CommClosedError:
                if self.status == Status.running:
                    logger.critical(
                        "Closed comm %r while trying to write %s",
                        c,
                        msgs,
                        exc_info=True,
                    )

        for worker, msgs in worker_msgs.items():
            try:
                w = self.stream_comms[worker]
                w.send(*msgs)
            except KeyError:
                # worker already gone
                pass
            except (CommClosedError, AttributeError):
                self._ongoing_background_tasks.call_soon(
                    self.remove_worker,
                    address=worker,
                    stimulus_id=f"send-all-comm-fail-{time()}",
                )

    ############################
    # Less common interactions #
    ############################

    async def scatter(
        self,
        comm=None,
        data=None,
        workers=None,
        client=None,
        broadcast=False,
        timeout=2,
    ):
        """Send data out to workers

        See also
        --------
        Scheduler.broadcast:
        """
        start = time()
        while True:
            if workers is None:
                wss = self.running
            else:
                workers = [self.coerce_address(w) for w in workers]
                wss = {self.workers[w] for w in workers}
                wss = {ws for ws in wss if ws.status == Status.running}

            if wss:
                break
            if time() > start + timeout:
                raise TimeoutError("No valid workers found")
            await asyncio.sleep(0.1)

        nthreads = {ws.address: ws.nthreads for ws in wss}

        assert isinstance(data, dict)

        keys, who_has, nbytes = await scatter_to_workers(nthreads, data, rpc=self.rpc)

        self.update_data(who_has=who_has, nbytes=nbytes, client=client)

        if broadcast:
            n = len(nthreads) if broadcast is True else broadcast
            await self.replicate(keys=keys, workers=workers, n=n)

        self.log_event(
            [client, "all"], {"action": "scatter", "client": client, "count": len(data)}
        )
        return keys

    async def gather(self, keys, serializers=None):
        """Collect data from workers to the scheduler"""
        stimulus_id = f"gather-{time()}"
        keys = list(keys)
        who_has = {}
        for key in keys:
            ts: TaskState = self.tasks.get(key)
            if ts is not None:
                who_has[key] = [ws.address for ws in ts.who_has]
            else:
                who_has[key] = []

        data, missing_keys, missing_workers = await gather_from_workers(
            who_has, rpc=self.rpc, close=False, serializers=serializers
        )
        if not missing_keys:
            result = {"status": "OK", "data": data}
        else:
            missing_states = [
                (self.tasks[key].state if key in self.tasks else None)
                for key in missing_keys
            ]
            logger.exception(
                "Couldn't gather keys %s state: %s workers: %s",
                missing_keys,
                missing_states,
                missing_workers,
            )
            result = {"status": "error", "keys": missing_keys}
            with log_errors():
                # Remove suspicious workers from the scheduler and shut them down.
                await asyncio.gather(
                    *(
                        self.remove_worker(
                            address=worker, close=True, stimulus_id=stimulus_id
                        )
                        for worker in missing_workers
                    )
                )
                for key, workers in missing_keys.items():
                    logger.exception(
                        "Shut down workers that don't have promised key: %s, %s",
                        str(workers),
                        str(key),
                    )

        self.log_event("all", {"action": "gather", "count": len(keys)})
        return result

    @log_errors
    async def restart(self, client=None, timeout=30, wait_for_workers=True):
        """
        Restart all workers. Reset local state. Optionally wait for workers to return.

        Workers without nannies are shut down, hoping an external deployment system
        will restart them. Therefore, if not using nannies and your deployment system
        does not automatically restart workers, ``restart`` will just shut down all
        workers, then time out!

        After ``restart``, all connected workers are new, regardless of whether ``TimeoutError``
        was raised. Any workers that failed to shut down in time are removed, and
        may or may not shut down on their own in the future.

        Parameters
        ----------
        timeout:
            How long to wait for workers to shut down and come back, if ``wait_for_workers``
            is True, otherwise just how long to wait for workers to shut down.
            Raises ``asyncio.TimeoutError`` if this is exceeded.
        wait_for_workers:
            Whether to wait for all workers to reconnect, or just for them to shut down
            (default True). Use ``restart(wait_for_workers=False)`` combined with
            :meth:`Client.wait_for_workers` for granular control over how many workers to
            wait for.

        See also
        --------
        Client.restart
        Client.restart_workers
        """
        stimulus_id = f"restart-{time()}"

        logger.info("Restarting workers and releasing all keys.")
        for cs in self.clients.values():
            self.client_releases_keys(
                keys=[ts.key for ts in cs.wants_what],
                client=cs.client_key,
                stimulus_id=stimulus_id,
            )

        self._clear_task_state()
        assert not self.tasks
        self.report({"op": "restart"})

        for plugin in list(self.plugins.values()):
            try:
                plugin.restart(self)
            except Exception as e:
                logger.exception(e)

        n_workers = len(self.workers)
        nanny_workers = {
            addr: ws.nanny for addr, ws in self.workers.items() if ws.nanny
        }
        # Close non-Nanny workers. We have no way to restart them, so we just let them go,
        # and assume a deployment system is going to restart them for us.
        await asyncio.gather(
            *(
                self.remove_worker(address=addr, stimulus_id=stimulus_id)
                for addr in self.workers
                if addr not in nanny_workers
            )
        )

        logger.debug("Send kill signal to nannies: %s", nanny_workers)
        async with contextlib.AsyncExitStack() as stack:
            nannies = await asyncio.gather(
                *(
                    stack.enter_async_context(
                        rpc(nanny_address, connection_args=self.connection_args)
                    )
                    for nanny_address in nanny_workers.values()
                )
            )

            start = monotonic()
            resps = await asyncio.gather(
                *(
                    wait_for(
                        # FIXME does not raise if the process fails to shut down,
                        # see https://github.com/dask/distributed/pull/6427/files#r894917424
                        # NOTE: Nanny will automatically restart worker process when it's killed
                        nanny.kill(
                            reason="scheduler-restart",
                            timeout=timeout,
                        ),
                        timeout,
                    )
                    for nanny in nannies
                ),
                return_exceptions=True,
            )
            # NOTE: the `WorkerState` entries for these workers will be removed
            # naturally when they disconnect from the scheduler.

            # Remove any workers that failed to shut down, so we can guarantee
            # that after `restart`, there are no old workers around.
            bad_nannies = [
                addr for addr, resp in zip(nanny_workers, resps) if resp is not None
            ]
            if bad_nannies:
                await asyncio.gather(
                    *(
                        self.remove_worker(addr, stimulus_id=stimulus_id)
                        for addr in bad_nannies
                    )
                )

                raise TimeoutError(
                    f"{len(bad_nannies)}/{len(nannies)} nanny worker(s) did not shut down within {timeout}s"
                )

        self.log_event([client, "all"], {"action": "restart", "client": client})

        if wait_for_workers:
            while len(self.workers) < n_workers:
                # NOTE: if new (unrelated) workers join while we're waiting, we may return before
                # our shut-down workers have come back up. That's fine; workers are interchangeable.
                if monotonic() < start + timeout:
                    await asyncio.sleep(0.2)
                else:
                    msg = (
                        f"Waited for {n_workers} worker(s) to reconnect after restarting, "
                        f"but after {timeout}s, only {len(self.workers)} have returned. "
                        "Consider a longer timeout, or `wait_for_workers=False`."
                    )

                    if (n_nanny := len(nanny_workers)) < n_workers:
                        msg += (
                            f" The {n_workers - n_nanny} worker(s) not using Nannies were just shut "
                            "down instead of restarted (restart is only possible with Nannies). If "
                            "your deployment system does not automatically re-launch terminated "
                            "processes, then those workers will never come back, and `Client.restart` "
                            "will always time out. Do not use `Client.restart` in that case."
                        )
                    raise TimeoutError(msg) from None
        logger.info("Restarting finished.")

    async def broadcast(
        self,
        *,
        msg: dict,
        workers: list[str] | None = None,
        hosts: list[str] | None = None,
        nanny: bool = False,
        serializers: Any = None,
        on_error: "Literal['raise', 'return', 'return_pickle', 'ignore']" = "raise",
    ) -> dict:  # dict[str, Any]
        """Broadcast message to workers, return all results"""
        if workers is None:
            if hosts is None:
                workers = list(self.workers)
            else:
                workers = []
        if hosts is not None:
            for host in hosts:
                dh: dict = self.host_info.get(host)  # type: ignore
                if dh is not None:
                    workers.extend(dh["addresses"])
        # TODO replace with worker_list

        if nanny:
            addresses = [self.workers[w].nanny for w in workers]
        else:
            addresses = workers

        ERROR = object()

        async def send_message(addr):
            try:
                comm = await self.rpc.connect(addr)
                comm.name = "Scheduler Broadcast"
                try:
                    resp = await send_recv(
                        comm, close=True, serializers=serializers, **msg
                    )
                finally:
                    self.rpc.reuse(addr, comm)
                return resp
            except Exception as e:
                logger.error(f"broadcast to {addr} failed: {e.__class__.__name__}: {e}")
                if on_error == "raise":
                    raise
                elif on_error == "return":
                    return e
                elif on_error == "return_pickle":
                    return dumps(e)
                elif on_error == "ignore":
                    return ERROR
                else:
                    raise ValueError(
                        "on_error must be 'raise', 'return', 'return_pickle', "
                        f"or 'ignore'; got {on_error!r}"
                    )

        results = await All(
            [send_message(address) for address in addresses if address is not None]
        )

        return {k: v for k, v in zip(workers, results) if v is not ERROR}

    async def proxy(
        self,
        msg: dict,
        worker: str,
        serializers: Any = None,
    ) -> Any:
        """Proxy a communication through the scheduler to some other worker"""
        d = await self.broadcast(msg=msg, workers=[worker], serializers=serializers)
        return d[worker]

    async def gather_on_worker(
        self, worker_address: str, who_has: "dict[str, list[str]]"
    ) -> set:
        """Peer-to-peer copy of keys from multiple workers to a single worker

        Parameters
        ----------
        worker_address: str
            Recipient worker address to copy keys to
        who_has: dict[Hashable, list[str]]
            {key: [sender address, sender address, ...], key: ...}

        Returns
        -------
        returns:
            set of keys that failed to be copied
        """
        try:
            result = await retry_operation(
                self.rpc(addr=worker_address).gather, who_has=who_has
            )
        except OSError as e:
            # This can happen e.g. if the worker is going through controlled shutdown;
            # it doesn't necessarily mean that it went unexpectedly missing
            logger.warning(
                f"Communication with worker {worker_address} failed during "
                f"replication: {e.__class__.__name__}: {e}"
            )
            return set(who_has)

        ws = self.workers.get(worker_address)

        if not ws:
            logger.warning(f"Worker {worker_address} lost during replication")
            return set(who_has)
        elif result["status"] == "OK":
            keys_failed = set()
            keys_ok: Set = who_has.keys()
        elif result["status"] == "partial-fail":
            keys_failed = set(result["keys"])
            keys_ok = who_has.keys() - keys_failed
            logger.warning(
                f"Worker {worker_address} failed to acquire keys: {result['keys']}"
            )
        else:  # pragma: nocover
            raise ValueError(f"Unexpected message from {worker_address}: {result}")

        for key in keys_ok:
            ts: TaskState = self.tasks.get(key)  # type: ignore
            if ts is None or ts.state != "memory":
                logger.warning(f"Key lost during replication: {key}")
                continue
            if ws not in ts.who_has:
                self.add_replica(ts, ws)

        return keys_failed

    async def delete_worker_data(
        self, worker_address: str, keys: "Collection[str]", stimulus_id: str
    ) -> None:
        """Delete data from a worker and update the corresponding worker/task states

        Parameters
        ----------
        worker_address: str
            Worker address to delete keys from
        keys: list[str]
            List of keys to delete on the specified worker
        """
        try:
            await retry_operation(
                self.rpc(addr=worker_address).free_keys,
                keys=list(keys),
                stimulus_id=f"delete-data-{time()}",
            )
        except OSError as e:
            # This can happen e.g. if the worker is going through controlled shutdown;
            # it doesn't necessarily mean that it went unexpectedly missing
            logger.warning(
                f"Communication with worker {worker_address} failed during "
                f"replication: {e.__class__.__name__}: {e}"
            )
            return

        ws = self.workers.get(worker_address)
        if not ws:
            return

        for key in keys:
            ts: TaskState = self.tasks.get(key)  # type: ignore
            if ts is not None and ws in ts.who_has:
                assert ts.state == "memory"
                self.remove_replica(ts, ws)
                if not ts.who_has:
                    # Last copy deleted
                    self.transitions({key: "released"}, stimulus_id)

        self.log_event(ws.address, {"action": "remove-worker-data", "keys": keys})

    @log_errors
    async def rebalance(
        self,
        keys: Iterable[str] | None = None,
        workers: Iterable[str] | None = None,
        stimulus_id: str | None = None,
    ) -> dict:
        """Rebalance keys so that each worker ends up with roughly the same process
        memory (managed+unmanaged).

        .. warning::
           This operation is generally not well tested against normal operation of the
           scheduler. It is not recommended to use it while waiting on computations.

        **Algorithm**

        #. Find the mean occupancy of the cluster, defined as data managed by dask +
           unmanaged process memory that has been there for at least 30 seconds
           (``distributed.worker.memory.recent-to-old-time``).
           This lets us ignore temporary spikes caused by task heap usage.

           Alternatively, you may change how memory is measured both for the individual
           workers as well as to calculate the mean through
           ``distributed.worker.memory.rebalance.measure``. Namely, this can be useful
           to disregard inaccurate OS memory measurements.

        #. Discard workers whose occupancy is within 5% of the mean cluster occupancy
           (``distributed.worker.memory.rebalance.sender-recipient-gap`` / 2).
           This helps avoid data from bouncing around the cluster repeatedly.
        #. Workers above the mean are senders; those below are recipients.
        #. Discard senders whose absolute occupancy is below 30%
           (``distributed.worker.memory.rebalance.sender-min``). In other words, no data
           is moved regardless of imbalancing as long as all workers are below 30%.
        #. Discard recipients whose absolute occupancy is above 60%
           (``distributed.worker.memory.rebalance.recipient-max``).
           Note that this threshold by default is the same as
           ``distributed.worker.memory.target`` to prevent workers from accepting data
           and immediately spilling it out to disk.
        #. Iteratively pick the sender and recipient that are farthest from the mean and
           move the *least recently inserted* key between the two, until either all
           senders or all recipients fall within 5% of the mean.

           A recipient will be skipped if it already has a copy of the data. In other
           words, this method does not degrade replication.
           A key will be skipped if there are no recipients available with enough memory
           to accept the key and that don't already hold a copy.

        The least recently insertd (LRI) policy is a greedy choice with the advantage of
        being O(1), trivial to implement (it relies on python dict insertion-sorting)
        and hopefully good enough in most cases. Discarded alternative policies were:

        - Largest first. O(n*log(n)) save for non-trivial additional data structures and
          risks causing the largest chunks of data to repeatedly move around the
          cluster like pinballs.
        - Least recently used (LRU). This information is currently available on the
          workers only and not trivial to replicate on the scheduler; transmitting it
          over the network would be very expensive. Also, note that dask will go out of
          its way to minimise the amount of time intermediate keys are held in memory,
          so in such a case LRI is a close approximation of LRU.

        Parameters
        ----------
        keys: optional
            allowlist of dask keys that should be considered for moving. All other keys
            will be ignored. Note that this offers no guarantee that a key will actually
            be moved (e.g. because it is unnecessary or because there are no viable
            recipient workers for it).
        workers: optional
            allowlist of workers addresses to be considered as senders or recipients.
            All other workers will be ignored. The mean cluster occupancy will be
            calculated only using the allowed workers.
        """
        stimulus_id = stimulus_id or f"rebalance-{time()}"

        wss: Collection[WorkerState]
        if workers is not None:
            wss = [self.workers[w] for w in workers]
        else:
            wss = self.workers.values()
        if not wss:
            return {"status": "OK"}

        if keys is not None:
            if not isinstance(keys, Set):
                keys = set(keys)  # unless already a set-like
            if not keys:
                return {"status": "OK"}
            missing_data = [
                k for k in keys if k not in self.tasks or not self.tasks[k].who_has
            ]
            if missing_data:
                return {"status": "partial-fail", "keys": missing_data}

        msgs = self._rebalance_find_msgs(keys, wss)
        if not msgs:
            return {"status": "OK"}

        async with self._lock:
            result = await self._rebalance_move_data(msgs, stimulus_id)
            if result["status"] == "partial-fail" and keys is None:
                # Only return failed keys if the client explicitly asked for them
                result = {"status": "OK"}
            return result

    def _rebalance_find_msgs(
        self,
        keys: Set[Hashable] | None,
        workers: Iterable[WorkerState],
    ) -> list[tuple[WorkerState, WorkerState, TaskState]]:
        """Identify workers that need to lose keys and those that can receive them,
        together with how many bytes each needs to lose/receive. Then, pair a sender
        worker with a recipient worker for each key, until the cluster is rebalanced.

        This method only defines the work to be performed; it does not start any network
        transfers itself.

        The big-O complexity is O(wt + ke*log(we)), where

        - wt is the total number of workers on the cluster (or the number of allowed
          workers, if explicitly stated by the user)
        - we is the number of workers that are eligible to be senders or recipients
        - kt is the total number of keys on the cluster (or on the allowed workers)
        - ke is the number of keys that need to be moved in order to achieve a balanced
          cluster

        There is a degenerate edge case O(wt + kt*log(we)) when kt is much greater than
        the number of allowed keys, or when most keys are replicated or cannot be
        moved for some other reason.

        Returns list of tuples to feed into _rebalance_move_data:

        - sender worker
        - recipient worker
        - task to be transferred
        """
        # Heaps of workers, managed by the heapq module, that need to send/receive data,
        # with how many bytes each needs to send/receive.
        #
        # Each element of the heap is a tuple constructed as follows:
        # - snd_bytes_max/rec_bytes_max: maximum number of bytes to send or receive.
        #   This number is negative, so that the workers farthest from the cluster mean
        #   are at the top of the smallest-first heaps.
        # - snd_bytes_min/rec_bytes_min: minimum number of bytes after sending/receiving
        #   which the worker should not be considered anymore. This is also negative.
        # - arbitrary unique number, there just to to make sure that WorkerState objects
        #   are never used for sorting in the unlikely event that two processes have
        #   exactly the same number of bytes allocated.
        # - WorkerState
        # - iterator of all tasks in memory on the worker (senders only), insertion
        #   sorted (least recently inserted first).
        #   Note that this iterator will typically *not* be exhausted. It will only be
        #   exhausted if, after moving away from the worker all keys that can be moved,
        #   is insufficient to drop snd_bytes_min above 0.
        senders: list[tuple[int, int, int, WorkerState, Iterator[TaskState]]] = []
        recipients: list[tuple[int, int, int, WorkerState]] = []

        # Output: [(sender, recipient, task), ...]
        msgs: list[tuple[WorkerState, WorkerState, TaskState]] = []

        # By default, this is the optimistic memory, meaning total process memory minus
        # unmanaged memory that appeared over the last 30 seconds
        # (distributed.worker.memory.recent-to-old-time).
        # This lets us ignore temporary spikes caused by task heap usage.
        memory_by_worker = [
            (ws, getattr(ws.memory, self.MEMORY_REBALANCE_MEASURE)) for ws in workers
        ]
        mean_memory = sum(m for _, m in memory_by_worker) // len(memory_by_worker)

        for ws, ws_memory in memory_by_worker:
            if ws.memory_limit:
                half_gap = int(self.MEMORY_REBALANCE_HALF_GAP * ws.memory_limit)
                sender_min = self.MEMORY_REBALANCE_SENDER_MIN * ws.memory_limit
                recipient_max = self.MEMORY_REBALANCE_RECIPIENT_MAX * ws.memory_limit
            else:
                half_gap = 0
                sender_min = 0.0
                recipient_max = math.inf

            if (
                ws._has_what
                and ws_memory >= mean_memory + half_gap
                and ws_memory >= sender_min
            ):
                # This may send the worker below sender_min (by design)
                snd_bytes_max = mean_memory - ws_memory  # negative
                snd_bytes_min = snd_bytes_max + half_gap  # negative
                # See definition of senders above
                senders.append(
                    (snd_bytes_max, snd_bytes_min, id(ws), ws, iter(ws._has_what))
                )
            elif ws_memory < mean_memory - half_gap and ws_memory < recipient_max:
                # This may send the worker above recipient_max (by design)
                rec_bytes_max = ws_memory - mean_memory  # negative
                rec_bytes_min = rec_bytes_max + half_gap  # negative
                # See definition of recipients above
                recipients.append((rec_bytes_max, rec_bytes_min, id(ws), ws))

        # Fast exit in case no transfers are necessary or possible
        if not senders or not recipients:
            self.log_event(
                "all",
                {
                    "action": "rebalance",
                    "senders": len(senders),
                    "recipients": len(recipients),
                    "moved_keys": 0,
                },
            )
            return []

        heapq.heapify(senders)
        heapq.heapify(recipients)

        while senders and recipients:
            snd_bytes_max, snd_bytes_min, _, snd_ws, ts_iter = senders[0]

            # Iterate through tasks in memory, least recently inserted first
            for ts in ts_iter:
                if keys is not None and ts.key not in keys:
                    continue
                nbytes = ts.nbytes
                if nbytes + snd_bytes_max > 0:
                    # Moving this task would cause the sender to go below mean and
                    # potentially risk becoming a recipient, which would cause tasks to
                    # bounce around. Move on to the next task of the same sender.
                    continue

                # Find the recipient, farthest from the mean, which
                # 1. has enough available RAM for this task, and
                # 2. doesn't hold a copy of this task already
                # There may not be any that satisfies these conditions; in this case
                # this task won't be moved.
                skipped_recipients = []
                use_recipient = False
                while recipients and not use_recipient:
                    rec_bytes_max, rec_bytes_min, _, rec_ws = recipients[0]
                    if nbytes + rec_bytes_max > 0:
                        # recipients are sorted by rec_bytes_max.
                        # The next ones will be worse; no reason to continue iterating
                        break
                    use_recipient = ts not in rec_ws._has_what
                    if not use_recipient:
                        skipped_recipients.append(heapq.heappop(recipients))

                for recipient in skipped_recipients:
                    heapq.heappush(recipients, recipient)

                if not use_recipient:
                    # This task has no recipients available. Leave it on the sender and
                    # move on to the next task of the same sender.
                    continue

                # Schedule task for transfer from sender to recipient
                msgs.append((snd_ws, rec_ws, ts))

                # *_bytes_max/min are all negative for heap sorting
                snd_bytes_max += nbytes
                snd_bytes_min += nbytes
                rec_bytes_max += nbytes
                rec_bytes_min += nbytes

                # Stop iterating on the tasks of this sender for now and, if it still
                # has bytes to lose, push it back into the senders heap; it may or may
                # not come back on top again.
                if snd_bytes_min < 0:
                    # See definition of senders above
                    heapq.heapreplace(
                        senders,
                        (snd_bytes_max, snd_bytes_min, id(snd_ws), snd_ws, ts_iter),
                    )
                else:
                    heapq.heappop(senders)

                # If recipient still has bytes to gain, push it back into the recipients
                # heap; it may or may not come back on top again.
                if rec_bytes_min < 0:
                    # See definition of recipients above
                    heapq.heapreplace(
                        recipients,
                        (rec_bytes_max, rec_bytes_min, id(rec_ws), rec_ws),
                    )
                else:
                    heapq.heappop(recipients)

                # Move to next sender with the most data to lose.
                # It may or may not be the same sender again.
                break

            else:  # for ts in ts_iter
                # Exhausted tasks on this sender
                heapq.heappop(senders)

        return msgs

    async def _rebalance_move_data(
        self, msgs: "list[tuple[WorkerState, WorkerState, TaskState]]", stimulus_id: str
    ) -> dict:
        """Perform the actual transfer of data across the network in rebalance().
        Takes in input the output of _rebalance_find_msgs(), that is a list of tuples:

        - sender worker
        - recipient worker
        - task to be transferred

        FIXME this method is not robust when the cluster is not idle.
        """
        to_recipients: defaultdict[str, defaultdict[str, list[str]]] = defaultdict(
            lambda: defaultdict(list)
        )
        for snd_ws, rec_ws, ts in msgs:
            to_recipients[rec_ws.address][ts.key].append(snd_ws.address)
        failed_keys_by_recipient = dict(
            zip(
                to_recipients,
                await asyncio.gather(
                    *(
                        # Note: this never raises exceptions
                        self.gather_on_worker(w, who_has)
                        for w, who_has in to_recipients.items()
                    )
                ),
            )
        )

        to_senders = defaultdict(list)
        for snd_ws, rec_ws, ts in msgs:
            if ts.key not in failed_keys_by_recipient[rec_ws.address]:
                to_senders[snd_ws.address].append(ts.key)

        # Note: this never raises exceptions
        await asyncio.gather(
            *(self.delete_worker_data(r, v, stimulus_id) for r, v in to_senders.items())
        )

        for r, v in to_recipients.items():
            self.log_event(r, {"action": "rebalance", "who_has": v})
        self.log_event(
            "all",
            {
                "action": "rebalance",
                "senders": valmap(len, to_senders),
                "recipients": valmap(len, to_recipients),
                "moved_keys": len(msgs),
            },
        )

        missing_keys = {k for r in failed_keys_by_recipient.values() for k in r}
        if missing_keys:
            return {"status": "partial-fail", "keys": list(missing_keys)}
        else:
            return {"status": "OK"}

    async def replicate(
        self,
        comm=None,
        keys=None,
        n=None,
        workers=None,
        branching_factor=2,
        delete=True,
        lock=True,
        stimulus_id=None,
    ):
        """Replicate data throughout cluster

        This performs a tree copy of the data throughout the network
        individually on each piece of data.

        Parameters
        ----------
        keys: Iterable
            list of keys to replicate
        n: int
            Number of replications we expect to see within the cluster
        branching_factor: int, optional
            The number of workers that can copy data in each generation.
            The larger the branching factor, the more data we copy in
            a single step, but the more a given worker risks being
            swamped by data requests.

        See also
        --------
        Scheduler.rebalance
        """
        stimulus_id = stimulus_id or f"replicate-{time()}"
        assert branching_factor > 0
        async with self._lock if lock else empty_context:
            if workers is not None:
                workers = {self.workers[w] for w in self.workers_list(workers)}
                workers = {ws for ws in workers if ws.status == Status.running}
            else:
                workers = self.running

            if n is None:
                n = len(workers)
            else:
                n = min(n, len(workers))
            if n == 0:
                raise ValueError("Can not use replicate to delete data")

            tasks = {self.tasks[k] for k in keys}
            missing_data = [ts.key for ts in tasks if not ts.who_has]
            if missing_data:
                return {"status": "partial-fail", "keys": missing_data}

            # Delete extraneous data
            if delete:
                del_worker_tasks = defaultdict(set)
                for ts in tasks:
                    del_candidates = tuple(ts.who_has & workers)
                    if len(del_candidates) > n:
                        for ws in random.sample(
                            del_candidates, len(del_candidates) - n
                        ):
                            del_worker_tasks[ws].add(ts)

                # Note: this never raises exceptions
                await asyncio.gather(
                    *[
                        self.delete_worker_data(
                            ws.address, [t.key for t in tasks], stimulus_id
                        )
                        for ws, tasks in del_worker_tasks.items()
                    ]
                )

            # Copy not-yet-filled data
            while tasks:
                gathers = defaultdict(dict)
                for ts in list(tasks):
                    if ts.state == "forgotten":
                        # task is no longer needed by any client or dependent task
                        tasks.remove(ts)
                        continue
                    n_missing = n - len(ts.who_has & workers)
                    if n_missing <= 0:
                        # Already replicated enough
                        tasks.remove(ts)
                        continue

                    count = min(n_missing, branching_factor * len(ts.who_has))
                    assert count > 0

                    for ws in random.sample(tuple(workers - ts.who_has), count):
                        gathers[ws.address][ts.key] = [
                            wws.address for wws in ts.who_has
                        ]

                await asyncio.gather(
                    *(
                        # Note: this never raises exceptions
                        self.gather_on_worker(w, who_has)
                        for w, who_has in gathers.items()
                    )
                )
                for r, v in gathers.items():
                    self.log_event(r, {"action": "replicate-add", "who_has": v})

            self.log_event(
                "all",
                {
                    "action": "replicate",
                    "workers": list(workers),
                    "key-count": len(keys),
                    "branching-factor": branching_factor,
                },
            )

    def workers_to_close(
        self,
        memory_ratio: int | float | None = None,
        n: int | None = None,
        key: Callable[[WorkerState], Hashable] | bytes | None = None,
        minimum: int | None = None,
        target: int | None = None,
        attribute: str = "address",
    ) -> list[str]:
        """
        Find workers that we can close with low cost

        This returns a list of workers that are good candidates to retire.
        These workers are not running anything and are storing
        relatively little data relative to their peers.  If all workers are
        idle then we still maintain enough workers to have enough RAM to store
        our data, with a comfortable buffer.

        This is for use with systems like ``distributed.deploy.adaptive``.

        Parameters
        ----------
        memory_ratio : Number
            Amount of extra space we want to have for our stored data.
            Defaults to 2, or that we want to have twice as much memory as we
            currently have data.
        n : int
            Number of workers to close
        minimum : int
            Minimum number of workers to keep around
        key : Callable(WorkerState)
            An optional callable mapping a WorkerState object to a group
            affiliation. Groups will be closed together. This is useful when
            closing workers must be done collectively, such as by hostname.
        target : int
            Target number of workers to have after we close
        attribute : str
            The attribute of the WorkerState object to return, like "address"
            or "name".  Defaults to "address".

        Examples
        --------
        >>> scheduler.workers_to_close()
        ['tcp://192.168.0.1:1234', 'tcp://192.168.0.2:1234']

        Group workers by hostname prior to closing

        >>> scheduler.workers_to_close(key=lambda ws: ws.host)
        ['tcp://192.168.0.1:1234', 'tcp://192.168.0.1:4567']

        Remove two workers

        >>> scheduler.workers_to_close(n=2)

        Keep enough workers to have twice as much memory as we we need.

        >>> scheduler.workers_to_close(memory_ratio=2)

        Returns
        -------
        to_close: list of worker addresses that are OK to close

        See Also
        --------
        Scheduler.retire_workers
        """
        if target is not None and n is None:
            n = len(self.workers) - target
        if n is not None:
            if n < 0:
                n = 0
            target = len(self.workers) - n

        if n is None and memory_ratio is None:
            memory_ratio = 2

        with log_errors():
            if not n and all([ws.processing for ws in self.workers.values()]):
                return []

            if key is None:
                key = operator.attrgetter("address")
            if isinstance(key, bytes) and dask.config.get(
                "distributed.scheduler.pickle"
            ):
                key = pickle.loads(key)

            groups = groupby(key, self.workers.values())

            limit_bytes = {
                k: sum(ws.memory_limit for ws in v) for k, v in groups.items()
            }
            group_bytes = {k: sum(ws.nbytes for ws in v) for k, v in groups.items()}

            limit = sum(limit_bytes.values())
            total = sum(group_bytes.values())

            def _key(group):
                is_idle = not any([wws.processing for wws in groups[group]])
                bytes = -group_bytes[group]
                return is_idle, bytes

            idle = sorted(groups, key=_key)

            to_close = []
            n_remain = len(self.workers)

            while idle:
                group = idle.pop()
                if n is None and any([ws.processing for ws in groups[group]]):
                    break

                if minimum and n_remain - len(groups[group]) < minimum:
                    break

                limit -= limit_bytes[group]

                if (
                    n is not None and n_remain - len(groups[group]) >= (target or 0)
                ) or (memory_ratio is not None and limit >= memory_ratio * total):
                    to_close.append(group)
                    n_remain -= len(groups[group])

                else:
                    break

            result = [getattr(ws, attribute) for g in to_close for ws in groups[g]]
            if result:
                logger.debug("Suggest closing workers: %s", result)

            return result

    @log_errors
    async def retire_workers(
        self,
        workers: list[str] | None = None,
        *,
        names: list | None = None,
        close_workers: bool = False,
        remove: bool = True,
        stimulus_id: str | None = None,
        **kwargs: Any,
    ) -> dict[str, Any]:
        """Gracefully retire workers from cluster. Any key that is in memory exclusively
        on the retired workers is replicated somewhere else.

        Parameters
        ----------
        workers: list[str] (optional)
            List of worker addresses to retire.
        names: list (optional)
            List of worker names to retire.
            Mutually exclusive with ``workers``.
            If neither ``workers`` nor ``names`` are provided, we call
            ``workers_to_close`` which finds a good set.
        close_workers: bool (defaults to False)
            Whether or not to actually close the worker explicitly from here.
            Otherwise we expect some external job scheduler to finish off the
            worker.
        remove: bool (defaults to True)
            Whether or not to remove the worker metadata immediately or else
            wait for the worker to contact us.

            If close_workers=False and remove=False, this method just flushes the tasks
            in memory out of the workers and then returns.
            If close_workers=True and remove=False, this method will return while the
            workers are still in the cluster, although they won't accept new tasks.
            If close_workers=False or for whatever reason a worker doesn't accept the
            close command, it will be left permanently unable to accept new tasks and
            it is expected to be closed in some other way.

        **kwargs: dict
            Extra options to pass to workers_to_close to determine which
            workers we should drop

        Returns
        -------
        Dictionary mapping worker ID/address to dictionary of information about
        that worker for each retired worker.

        If there are keys that exist in memory only on the workers being retired and it
        was impossible to replicate them somewhere else (e.g. because there aren't
        any other running workers), the workers holding such keys won't be retired and
        won't appear in the returned dict.

        See Also
        --------
        Scheduler.workers_to_close
        """
        stimulus_id = stimulus_id or f"retire-workers-{time()}"
        # This lock makes retire_workers, rebalance, and replicate mutually
        # exclusive and will no longer be necessary once rebalance and replicate are
        # migrated to the Active Memory Manager.
        # Note that, incidentally, it also prevents multiple calls to retire_workers
        # from running in parallel - this is unnecessary.
        async with self._lock:
            if names is not None:
                if workers is not None:
                    raise TypeError("names and workers are mutually exclusive")
                if names:
                    logger.info("Retire worker names %s", names)
                # Support cases where names are passed through a CLI and become
                # strings
                names_set = {str(name) for name in names}
                wss = {ws for ws in self.workers.values() if str(ws.name) in names_set}
            elif workers is not None:
                wss = {
                    self.workers[address]
                    for address in workers
                    if address in self.workers
                }
            else:
                wss = {
                    self.workers[address] for address in self.workers_to_close(**kwargs)
                }
            if not wss:
                return {}

            stop_amm = False
            amm: ActiveMemoryManagerExtension = self.extensions["amm"]
            if not amm.running:
                amm = ActiveMemoryManagerExtension(
                    self, policies=set(), register=False, start=True, interval=2.0
                )
                stop_amm = True

            try:
                coros = []
                for ws in wss:
                    logger.info("Retiring worker %s", ws.address)

                    policy = RetireWorker(ws.address)
                    amm.add_policy(policy)

                    # Change Worker.status to closing_gracefully. Immediately set
                    # the same on the scheduler to prevent race conditions.
                    prev_status = ws.status
                    self.handle_worker_status_change(
                        Status.closing_gracefully, ws, stimulus_id
                    )
                    # FIXME: We should send a message to the nanny first;
                    # eventually workers won't be able to close their own nannies.
                    self.stream_comms[ws.address].send(
                        {
                            "op": "worker-status-change",
                            "status": ws.status.name,
                            "stimulus_id": stimulus_id,
                        }
                    )

                    coros.append(
                        self._track_retire_worker(
                            ws,
                            policy,
                            prev_status=prev_status,
                            close=close_workers,
                            remove=remove,
                            stimulus_id=stimulus_id,
                        )
                    )

                # Give the AMM a kick, in addition to its periodic running. This is
                # to avoid unnecessarily waiting for a potentially arbitrarily long
                # time (depending on interval settings)
                amm.run_once()

                workers_info = dict(await asyncio.gather(*coros))
                workers_info.pop(None, None)
            finally:
                if stop_amm:
                    amm.stop()

        self.log_event("all", {"action": "retire-workers", "workers": workers_info})
        self.log_event(list(workers_info), {"action": "retired"})

        return workers_info

    async def _track_retire_worker(
        self,
        ws: WorkerState,
        policy: RetireWorker,
        prev_status: Status,
        close: bool,
        remove: bool,
        stimulus_id: str,
    ) -> tuple:  # tuple[str | None, dict]
        while not policy.done():
            # Sleep 0.01s when there are 4 tasks or less
            # Sleep 0.5s when there are 200 or more
            poll_interval = max(0.01, min(0.5, len(ws.has_what) / 400))
            await asyncio.sleep(poll_interval)

        if policy.no_recipients:
            # Abort retirement. This time we don't need to worry about race
            # conditions and we can wait for a scheduler->worker->scheduler
            # round-trip.
            self.stream_comms[ws.address].send(
                {
                    "op": "worker-status-change",
                    "status": prev_status.name,
                    "stimulus_id": stimulus_id,
                }
            )
            return None, {}

        logger.debug(
            "All unique keys on worker %s have been replicated elsewhere", ws.address
        )

        if remove:
            await self.remove_worker(
                ws.address, safe=True, close=close, stimulus_id=stimulus_id
            )
        elif close:
            self.close_worker(ws.address)

        logger.info("Retired worker %s", ws.address)
        return ws.address, ws.identity()

    def add_keys(
        self, worker: str, keys: Collection[str] = (), stimulus_id: str | None = None
    ) -> Literal["OK", "not found"]:
        """
        Learn that a worker has certain keys

        This should not be used in practice and is mostly here for legacy
        reasons.  However, it is sent by workers from time to time.
        """
        if worker not in self.workers:
            return "not found"
        ws: WorkerState = self.workers[worker]
        redundant_replicas = []
        for key in keys:
            ts = self.tasks.get(key)
            if ts is not None and ts.state == "memory":
                if ws not in ts.who_has:
                    self.add_replica(ts, ws)
            else:
                redundant_replicas.append(key)

        if redundant_replicas:
            if not stimulus_id:
                stimulus_id = f"redundant-replicas-{time()}"
            self.worker_send(
                worker,
                {
                    "op": "remove-replicas",
                    "keys": redundant_replicas,
                    "stimulus_id": stimulus_id,
                },
            )

        return "OK"

    @log_errors
    def update_data(
        self,
        *,
        who_has: dict[str, list[str]],
        nbytes: dict[str, int],
        client: str | None = None,
    ) -> None:
        """Learn that new data has entered the network from an external source"""
        who_has = {k: [self.coerce_address(vv) for vv in v] for k, v in who_has.items()}
        logger.debug("Update data %s", who_has)

        for key, workers in who_has.items():
            ts = self.tasks.get(key)
            if ts is None:
                ts = self.new_task(key, None, "memory")
            ts.state = "memory"
            ts_nbytes = nbytes.get(key, -1)
            if ts_nbytes >= 0:
                ts.set_nbytes(ts_nbytes)

            for w in workers:
                ws = self.workers[w]
                if ws not in ts.who_has:
                    self.add_replica(ts, ws)
            self.report({"op": "key-in-memory", "key": key, "workers": list(workers)})

        if client:
            self.client_desires_keys(keys=list(who_has), client=client)

    @overload
    def report_on_key(self, key: str, *, client: str | None = None) -> None:
        ...

    @overload
    def report_on_key(self, *, ts: TaskState, client: str | None = None) -> None:
        ...

    def report_on_key(self, key=None, *, ts=None, client=None):
        if (ts is None) == (key is None):
            raise ValueError(  # pragma: nocover
                f"ts and key are mutually exclusive; received {key=!r}, {ts=!r}"
            )
        if ts is None:
            assert key is not None
            ts = self.tasks.get(key)
        else:
            key = ts.key

        if ts is not None:
            report_msg = _task_to_report_msg(ts)
        else:
            report_msg = {"op": "cancelled-keys", "keys": [key]}
        if report_msg is not None:
            self.report(report_msg, ts=ts, client=client)

    @log_errors
    async def feed(
        self,
        comm: Comm,
        function: bytes | None = None,
        setup: bytes | None = None,
        teardown: bytes | None = None,
        interval: str | float = "1s",
        **kwargs: Any,
    ) -> None:
        """
        Provides a data Comm to external requester

        Caution: this runs arbitrary Python code on the scheduler.  This should
        eventually be phased out.  It is mostly used by diagnostics.
        """
        if not dask.config.get("distributed.scheduler.pickle"):
            logger.warning(
                "Tried to call 'feed' route with custom functions, but "
                "pickle is disallowed.  Set the 'distributed.scheduler.pickle'"
                "config value to True to use the 'feed' route (this is mostly "
                "commonly used with progress bars)"
            )
            return

        interval = parse_timedelta(interval)
        if function:
            function = pickle.loads(function)
        if setup:
            setup = pickle.loads(setup)

        if teardown:
            teardown = pickle.loads(teardown)
        state = setup(self) if setup else None  # type: ignore
        if inspect.isawaitable(state):
            state = await state
        try:
            while self.status == Status.running:
                if state is None:
                    response = function(self)  # type: ignore
                else:
                    response = function(self, state)  # type: ignore
                await comm.write(response)
                await asyncio.sleep(interval)
        except OSError:
            pass
        finally:
            if teardown:
                teardown(self, state)  # type: ignore

    def log_worker_event(
        self, worker: str, topic: str | Collection[str], msg: Any
    ) -> None:
        if isinstance(msg, dict):
            msg["worker"] = worker
        self.log_event(topic, msg)

    def subscribe_worker_status(self, comm: Comm) -> str:
        WorkerStatusPlugin(self, comm)
        ident = self.identity()
        for v in ident["workers"].values():
            del v["metrics"]
            del v["last_seen"]
        return ident

    def get_processing(
        self, workers: Iterable[str] | None = None
    ) -> dict[str, list[str]]:
        if workers is not None:
            workers = set(map(self.coerce_address, workers))
            return {w: [ts.key for ts in self.workers[w].processing] for w in workers}
        else:
            return {
                w: [ts.key for ts in ws.processing] for w, ws in self.workers.items()
            }

    def get_who_has(self, keys: Iterable[str] | None = None) -> dict[str, list[str]]:
        if keys is not None:
            return {
                key: [ws.address for ws in self.tasks[key].who_has]
                if key in self.tasks
                else []
                for key in keys
            }
        else:
            return {
                key: [ws.address for ws in ts.who_has] for key, ts in self.tasks.items()
            }

    def get_has_what(
        self, workers: Iterable[str] | None = None
    ) -> dict[str, list[str]]:
        if workers is not None:
            workers = map(self.coerce_address, workers)
            return {
                w: [ts.key for ts in self.workers[w].has_what]
                if w in self.workers
                else []
                for w in workers
            }
        else:
            return {w: [ts.key for ts in ws.has_what] for w, ws in self.workers.items()}

    def get_ncores(self, workers: Iterable[str] | None = None) -> dict[str, int]:
        if workers is not None:
            workers = map(self.coerce_address, workers)
            return {w: self.workers[w].nthreads for w in workers if w in self.workers}
        else:
            return {w: ws.nthreads for w, ws in self.workers.items()}

    def get_ncores_running(
        self, workers: Iterable[str] | None = None
    ) -> dict[str, int]:
        ncores = self.get_ncores(workers=workers)
        return {
            w: n for w, n in ncores.items() if self.workers[w].status == Status.running
        }

    async def get_call_stack(self, keys: Iterable[str] | None = None) -> dict:
        workers: dict[str, list[str] | None]
        if keys is not None:
            stack = list(keys)
            processing = set()
            while stack:
                key = stack.pop()
                ts = self.tasks[key]
                if ts.state == "waiting":
                    stack.extend([dts.key for dts in ts.dependencies])
                elif ts.state == "processing":
                    processing.add(ts)

            workers = defaultdict(list)
            for ts in processing:
                if ts.processing_on:
                    wkeys = workers[ts.processing_on.address]
                    assert wkeys is not None
                    wkeys.append(ts.key)
        else:
            workers = {w: None for w in self.workers}

        if not workers:
            return {}

        results = await asyncio.gather(
            *(self.rpc(w).call_stack(keys=v) for w, v in workers.items())
        )
        response = {w: r for w, r in zip(workers, results) if r}
        return response

    async def benchmark_hardware(self) -> "dict[str, dict[str, float]]":
        """
        Run a benchmark on the workers for memory, disk, and network bandwidths

        Returns
        -------
        result: dict
            A dictionary mapping the names "disk", "memory", and "network" to
            dictionaries mapping sizes to bandwidths.  These bandwidths are
            averaged over many workers running computations across the cluster.
        """
        out: dict[str, defaultdict[str, list[float]]] = {
            name: defaultdict(list) for name in ["disk", "memory", "network"]
        }

        # disk
        result = await self.broadcast(msg={"op": "benchmark_disk"})
        for d in result.values():
            for size, duration in d.items():
                out["disk"][size].append(duration)

        # memory
        result = await self.broadcast(msg={"op": "benchmark_memory"})
        for d in result.values():
            for size, duration in d.items():
                out["memory"][size].append(duration)

        # network
        workers = list(self.workers)
        # On an adaptive cluster, if multiple workers are started on the same physical host,
        # they are more likely to connect to the Scheduler in sequence, ending up next to
        # each other in this list.
        # The transfer speed within such clusters of workers will be effectively that of
        # localhost. This could happen across different VMs and/or docker images, so
        # implementing logic based on IP addresses would not necessarily help.
        # Randomize the connections to even out the mean measures.
        random.shuffle(workers)
        futures = [
            self.rpc(a).benchmark_network(address=b) for a, b in partition(2, workers)
        ]
        responses = await asyncio.gather(*futures)

        for d in responses:
            for size, duration in d.items():
                out["network"][size].append(duration)

        result = {}
        for mode in out:
            result[mode] = {
                size: sum(durations) / len(durations)
                for size, durations in out[mode].items()
            }

        return result

    @log_errors
    def get_nbytes(
        self, keys: Iterable[str] | None = None, summary: bool = True
    ) -> dict[str, int]:
        if keys is not None:
            result = {k: self.tasks[k].nbytes for k in keys}
        else:
            result = {k: ts.nbytes for k, ts in self.tasks.items() if ts.nbytes >= 0}

        if summary:
            out: defaultdict[str, int] = defaultdict(lambda: 0)
            for k, v in result.items():
                out[key_split(k)] += v
            result = dict(out)

        return result

    def run_function(
        self,
        comm: Comm,
        function: Callable,
        args: tuple = (),
        kwargs: dict | None = None,
        wait: bool = True,
    ) -> Any:
        """Run a function within this process

        See Also
        --------
        Client.run_on_scheduler
        """
        from distributed.worker import run

        if not dask.config.get("distributed.scheduler.pickle"):
            raise ValueError(
                "Cannot run function as the scheduler has been explicitly disallowed from "
                "deserializing arbitrary bytestrings using pickle via the "
                "'distributed.scheduler.pickle' configuration setting."
            )
        kwargs = kwargs or {}
        self.log_event("all", {"action": "run-function", "function": function})
        return run(self, comm, function=function, args=args, kwargs=kwargs, wait=wait)

    def set_metadata(self, keys: list[str], value: object = None) -> None:
        metadata = self.task_metadata
        for key in keys[:-1]:
            if key not in metadata or not isinstance(metadata[key], (dict, list)):
                metadata[key] = {}
            metadata = metadata[key]
        metadata[keys[-1]] = value

    def get_metadata(self, keys: list[str], default: Any = no_default) -> Any:
        metadata = self.task_metadata
        try:
            for key in keys:
                metadata = metadata[key]
            return metadata
        except KeyError:
            if default != no_default:
                return default
            else:
                raise

    def set_restrictions(self, worker: dict[str, Collection[str] | str]) -> None:
        for key, restrictions in worker.items():
            ts = self.tasks[key]
            if isinstance(restrictions, str):
                restrictions = {restrictions}
            ts.worker_restrictions = set(restrictions)

    @log_errors
    def get_task_prefix_states(self) -> dict[str, dict[str, int]]:
        state = {}

        for tp in self.task_prefixes.values():
            active_states = tp.active_states
            if any(
                active_states.get(s)
                for s in {"memory", "erred", "released", "processing", "waiting"}
            ):
                state[tp.name] = {
                    "memory": active_states["memory"],
                    "erred": active_states["erred"],
                    "released": active_states["released"],
                    "processing": active_states["processing"],
                    "waiting": active_states["waiting"],
                }

        return state

    def get_task_status(self, keys: Iterable[str]) -> dict[str, TaskStateState | None]:
        return {
            key: (self.tasks[key].state if key in self.tasks else None) for key in keys
        }

    def get_task_stream(
        self,
        start: str | float | None = None,
        stop: str | float | None = None,
        count: int | None = None,
    ) -> list:
        from distributed.diagnostics.task_stream import TaskStreamPlugin

        if TaskStreamPlugin.name not in self.plugins:
            self.add_plugin(TaskStreamPlugin(self))

        plugin = cast(TaskStreamPlugin, self.plugins[TaskStreamPlugin.name])

        return plugin.collect(start=start, stop=stop, count=count)

    def start_task_metadata(self, name: str) -> None:
        plugin = CollectTaskMetaDataPlugin(scheduler=self, name=name)
        self.add_plugin(plugin)

    def stop_task_metadata(self, name: str | None = None) -> dict:
        plugins = [
            p
            for p in list(self.plugins.values())
            if isinstance(p, CollectTaskMetaDataPlugin) and p.name == name
        ]
        if len(plugins) != 1:
            raise ValueError(
                "Expected to find exactly one CollectTaskMetaDataPlugin "
                f"with name {name} but found {len(plugins)}."
            )

        plugin = plugins[0]
        self.remove_plugin(name=plugin.name)
        return {"metadata": plugin.metadata, "state": plugin.state}

    async def register_worker_plugin(self, comm, plugin, name=None):
        """Registers a worker plugin on all running and future workers"""
        self.worker_plugins[name] = plugin

        responses = await self.broadcast(
            msg=dict(op="plugin-add", plugin=plugin, name=name)
        )
        return responses

    async def unregister_worker_plugin(self, comm, name):
        """Unregisters a worker plugin"""
        try:
            self.worker_plugins.pop(name)
        except KeyError:
            raise ValueError(f"The worker plugin {name} does not exist")

        responses = await self.broadcast(msg=dict(op="plugin-remove", name=name))
        return responses

    async def register_nanny_plugin(self, comm, plugin, name=None):
        """Registers a setup function, and call it on every worker"""
        self.nanny_plugins[name] = plugin

        responses = await self.broadcast(
            msg=dict(op="plugin_add", plugin=plugin, name=name),
            nanny=True,
        )
        return responses

    async def unregister_nanny_plugin(self, comm, name):
        """Unregisters a worker plugin"""
        try:
            self.nanny_plugins.pop(name)
        except KeyError:
            raise ValueError(f"The nanny plugin {name} does not exist")

        responses = await self.broadcast(
            msg=dict(op="plugin_remove", name=name), nanny=True
        )
        return responses

    def transition(
        self,
        key: str,
        finish: TaskStateState,
        stimulus_id: str,
        **kwargs: Any,
    ) -> Recs:
        """Transition a key from its current state to the finish state

        Examples
        --------
        >>> self.transition('x', 'waiting')
        {'x': 'processing'}

        Returns
        -------
        Dictionary of recommendations for future transitions

        See Also
        --------
        Scheduler.transitions: transitive version of this function
        """
        recommendations, client_msgs, worker_msgs = self._transition(
            key, finish, stimulus_id, **kwargs
        )
        self.send_all(client_msgs, worker_msgs)
        return recommendations

    def transitions(self, recommendations: Recs, stimulus_id: str) -> None:
        """Process transitions until none are left

        This includes feedback from previous transitions and continues until we
        reach a steady state
        """
        client_msgs: Msgs = {}
        worker_msgs: Msgs = {}
        self._transitions(recommendations, client_msgs, worker_msgs, stimulus_id)
        self.send_all(client_msgs, worker_msgs)

    async def get_story(self, keys_or_stimuli: Iterable[str]) -> list[Transition]:
        """RPC hook for :meth:`SchedulerState.story`.

        Note that the msgpack serialization/deserialization round-trip will transform
        the :class:`Transition` namedtuples into regular tuples.
        """
        return self.story(*keys_or_stimuli)

    def _reschedule(
        self, key: str, worker: str | None = None, *, stimulus_id: str
    ) -> None:
        """Reschedule a task.

        This function should only be used when the task has already been released in
        some way on the worker it's assigned to — either via cancellation or a
        Reschedule exception — and you are certain the worker will not send any further
        updates about the task to the scheduler.
        """
        try:
            ts = self.tasks[key]
        except KeyError:
            logger.warning(
                f"Attempting to reschedule task {key}, which was not "
                "found on the scheduler. Aborting reschedule."
            )
            return
        if ts.state != "processing":
            return
        if worker and ts.processing_on and ts.processing_on.address != worker:
            return
        # transition_processing_released will immediately suggest an additional
        # transition to waiting if the task has any waiters or clients holding a future.
        self.transitions({key: "released"}, stimulus_id=stimulus_id)

    #####################
    # Utility functions #
    #####################

    def add_resources(
        self, worker: str, resources: dict | None = None
    ) -> Literal["OK"]:
        ws: WorkerState = self.workers[worker]
        if resources:
            ws.resources.update(resources)
        ws.used_resources = {}
        for resource, quantity in ws.resources.items():
            ws.used_resources[resource] = 0
            dr = self.resources.get(resource, None)
            if dr is None:
                self.resources[resource] = dr = {}
            dr[worker] = quantity
        return "OK"

    def remove_resources(self, worker: str) -> None:
        ws: WorkerState = self.workers[worker]
        for resource in ws.resources:
            dr = self.resources.setdefault(resource, {})
            del dr[worker]

    def coerce_address(self, addr: str | tuple, resolve: bool = True) -> str:
        """
        Coerce possible input addresses to canonical form.
        *resolve* can be disabled for testing with fake hostnames.

        Handles strings, tuples, or aliases.
        """
        # XXX how many address-parsing routines do we have?
        if addr in self.aliases:
            addr = self.aliases[addr]
        if isinstance(addr, tuple):
            addr = unparse_host_port(*addr)
        if not isinstance(addr, str):
            raise TypeError(f"addresses should be strings or tuples, got {addr!r}")

        if resolve:
            addr = resolve_address(addr)
        else:
            addr = normalize_address(addr)

        return addr

    def workers_list(self, workers: Iterable[str] | None) -> list[str]:
        """
        List of qualifying workers

        Takes a list of worker addresses or hostnames.
        Returns a list of all worker addresses that match
        """
        if workers is None:
            return list(self.workers)

        out = set()
        for w in workers:
            if ":" in w:
                out.add(w)
            else:
                out.update({ww for ww in self.workers if w in ww})  # TODO: quadratic
        return list(out)

    async def get_profile(
        self,
        comm=None,
        workers=None,
        scheduler=False,
        server=False,
        merge_workers=True,
        start=None,
        stop=None,
        key=None,
    ):
        if workers is None:
            workers = self.workers
        else:
            workers = set(self.workers) & set(workers)

        if scheduler:
            return profile.get_profile(self.io_loop.profile, start=start, stop=stop)

        results = await asyncio.gather(
            *(
                self.rpc(w).profile(start=start, stop=stop, key=key, server=server)
                for w in workers
            ),
            return_exceptions=True,
        )

        results = [r for r in results if not isinstance(r, Exception)]

        if merge_workers:
            response = profile.merge(*results)
        else:
            response = dict(zip(workers, results))
        return response

    async def get_profile_metadata(
        self,
        workers: "Iterable[str] | None" = None,
        start: float = 0,
        stop: "float | None" = None,
        profile_cycle_interval: "str | float | None" = None,
    ) -> dict:
        dt = profile_cycle_interval or dask.config.get(
            "distributed.worker.profile.cycle"
        )
        dt = parse_timedelta(dt, default="ms")

        if workers is None:
            workers = self.workers
        else:
            workers = set(self.workers) & set(workers)
        results = await asyncio.gather(
            *(self.rpc(w).profile_metadata(start=start, stop=stop) for w in workers),
            return_exceptions=True,
        )

        results = [r for r in results if not isinstance(r, Exception)]
        counts = [
            (time, sum(pluck(1, group)))
            for time, group in itertools.groupby(
                merge_sorted(
                    *(v["counts"] for v in results),
                ),
                lambda t: t[0] // dt * dt,
            )
        ]

        keys: dict[str, list[list]] = {
            k: [] for v in results for t, d in v["keys"] for k in d
        }

        groups1 = [v["keys"] for v in results]
        groups2 = list(merge_sorted(*groups1, key=first))

        last = 0
        for t, d in groups2:
            tt = t // dt * dt
            if tt > last:
                last = tt
                for v in keys.values():
                    v.append([tt, 0])
            for k, v in d.items():
                keys[k][-1][1] += v

        return {"counts": counts, "keys": keys}

    async def performance_report(
        self, start: float, last_count: int, code: str = "", mode: str | None = None
    ) -> str:
        stop = time()
        # Profiles
        compute, scheduler, workers = await asyncio.gather(
            *[
                self.get_profile(start=start),
                self.get_profile(scheduler=True, start=start),
                self.get_profile(server=True, start=start),
            ]
        )
        from distributed import profile

        def profile_to_figure(state):
            data = profile.plot_data(state)
            figure, source = profile.plot_figure(data, sizing_mode="stretch_both")
            return figure

        compute, scheduler, workers = map(
            profile_to_figure, (compute, scheduler, workers)
        )

        # Task stream
        task_stream = self.get_task_stream(start=start)
        total_tasks = len(task_stream)
        timespent: defaultdict[str, float] = defaultdict(float)
        for d in task_stream:
            for x in d["startstops"]:
                timespent[x["action"]] += x["stop"] - x["start"]
        tasks_timings = ""
        for k in sorted(timespent.keys()):
            tasks_timings += f"\n<li> {k} time: {format_time(timespent[k])} </li>"

        from distributed.dashboard.components.scheduler import task_stream_figure
        from distributed.diagnostics.task_stream import rectangles

        rects = rectangles(task_stream)
        source, task_stream = task_stream_figure(sizing_mode="stretch_both")
        source.data.update(rects)

        # Bandwidth
        from distributed.dashboard.components.scheduler import (
            BandwidthTypes,
            BandwidthWorkers,
        )

        bandwidth_workers = BandwidthWorkers(self, sizing_mode="stretch_both")
        bandwidth_workers.update()
        bandwidth_types = BandwidthTypes(self, sizing_mode="stretch_both")
        bandwidth_types.update()

        # System monitor
        from distributed.dashboard.components.shared import SystemMonitor

        sysmon = SystemMonitor(self, last_count=last_count, sizing_mode="stretch_both")
        sysmon.update()

        # Scheduler logs
        from distributed.dashboard.components.scheduler import (
            _BOKEH_STYLES_KWARGS,
            SchedulerLogs,
        )

        logs = SchedulerLogs(self, start=start)

        from bokeh.models import Div, Tabs

        import distributed
        from distributed.dashboard.core import TabPanel

        # HTML
        html = """
        <h1> Dask Performance Report </h1>

        <i> Select different tabs on the top for additional information </i>

        <h2> Duration: {time} </h2>
        <h2> Tasks Information </h2>
        <ul>
         <li> number of tasks: {ntasks} </li>
         {tasks_timings}
        </ul>

        <h2> Scheduler Information </h2>
        <ul>
          <li> Address: {address} </li>
          <li> Workers: {nworkers} </li>
          <li> Threads: {threads} </li>
          <li> Memory: {memory} </li>
          <li> Dask Version: {dask_version} </li>
          <li> Dask.Distributed Version: {distributed_version} </li>
        </ul>

        <h2> Calling Code </h2>
        <pre>
{code}
        </pre>
        """.format(
            time=format_time(stop - start),
            ntasks=total_tasks,
            tasks_timings=tasks_timings,
            address=self.address,
            nworkers=len(self.workers),
            threads=sum(ws.nthreads for ws in self.workers.values()),
            memory=format_bytes(sum(ws.memory_limit for ws in self.workers.values())),
            code=code,
            dask_version=dask.__version__,
            distributed_version=distributed.__version__,
        )
        html = Div(text=html, **_BOKEH_STYLES_KWARGS)

        html = TabPanel(child=html, title="Summary")
        compute = TabPanel(child=compute, title="Worker Profile (compute)")
        workers = TabPanel(child=workers, title="Worker Profile (administrative)")
        scheduler = TabPanel(
            child=scheduler, title="Scheduler Profile (administrative)"
        )
        task_stream = TabPanel(child=task_stream, title="Task Stream")
        bandwidth_workers = TabPanel(
            child=bandwidth_workers.root, title="Bandwidth (Workers)"
        )
        bandwidth_types = TabPanel(
            child=bandwidth_types.root, title="Bandwidth (Types)"
        )
        system = TabPanel(child=sysmon.root, title="System")
        logs = TabPanel(child=logs.root, title="Scheduler Logs")

        tabs = Tabs(
            tabs=[
                html,
                task_stream,
                system,
                logs,
                compute,
                workers,
                scheduler,
                bandwidth_workers,
                bandwidth_types,
            ],
            sizing_mode="stretch_both",
        )

        from bokeh.core.templates import get_env
        from bokeh.plotting import output_file, save

        with tmpfile(extension=".html") as fn:
            output_file(filename=fn, title="Dask Performance Report", mode=mode)
            template_directory = os.path.join(
                os.path.dirname(os.path.abspath(__file__)), "dashboard", "templates"
            )
            template_environment = get_env()
            template_environment.loader.searchpath.append(template_directory)
            template = template_environment.get_template("performance_report.html")
            save(tabs, filename=fn, template=template)

            with open(fn) as f:
                data = f.read()

        return data

    async def get_worker_logs(self, n=None, workers=None, nanny=False):
        results = await self.broadcast(
            msg={"op": "get_logs", "n": n}, workers=workers, nanny=nanny
        )
        return results

    def log_event(self, topic: str | Collection[str], msg: Any) -> None:
        event = (time(), msg)
        if not isinstance(topic, str):
            for t in topic:
                self.events[t].append(event)
                self.event_counts[t] += 1
                self._report_event(t, event)
        else:
            self.events[topic].append(event)
            self.event_counts[topic] += 1
            self._report_event(topic, event)

            for plugin in list(self.plugins.values()):
                try:
                    plugin.log_event(topic, msg)
                except Exception:
                    logger.info("Plugin failed with exception", exc_info=True)

    def _report_event(self, name, event):
        msg = {
            "op": "event",
            "topic": name,
            "event": event,
        }
        client_msgs = {client: [msg] for client in self.event_subscriber[name]}
        self.send_all(client_msgs, worker_msgs={})

    def subscribe_topic(self, topic, client):
        self.event_subscriber[topic].add(client)

    def unsubscribe_topic(self, topic, client):
        self.event_subscriber[topic].discard(client)

    def get_events(self, topic=None):
        if topic is not None:
            return tuple(self.events[topic])
        else:
            return valmap(tuple, self.events)

    async def get_worker_monitor_info(self, recent=False, starts=None):
        if starts is None:
            starts = {}
        results = await asyncio.gather(
            *(
                self.rpc(w).get_monitor_info(recent=recent, start=starts.get(w, 0))
                for w in self.workers
            )
        )
        return dict(zip(self.workers, results))

    ###########
    # Cleanup #
    ###########

    async def check_worker_ttl(self):
        now = time()
        stimulus_id = f"check-worker-ttl-{now}"
        for ws in self.workers.values():
            if (ws.last_seen < now - self.worker_ttl) and (
                ws.last_seen < now - 10 * heartbeat_interval(len(self.workers))
            ):
                logger.warning(
                    "Worker failed to heartbeat within %s seconds. Closing: %s",
                    self.worker_ttl,
                    ws,
                )
                await self.remove_worker(address=ws.address, stimulus_id=stimulus_id)

    def check_idle(self) -> float | None:
        if self.status in (Status.closing, Status.closed):
            return None

        if self.transition_counter != self._idle_transition_counter:
            self._idle_transition_counter = self.transition_counter
            self.idle_since = None
            return None

        if (
            self.queued
            or self.unrunnable
            or any(ws.processing for ws in self.workers.values())
        ):
            self.idle_since = None
            return None

        if not self.idle_since:
            self.idle_since = time()
            return self.idle_since

        if self.jupyter:
            last_activity = (
                self._jupyter_server_application.web_app.last_activity().timestamp()
            )
            if last_activity > self.idle_since:
                self.idle_since = last_activity
                return self.idle_since

        if self.idle_timeout:
            if time() > self.idle_since + self.idle_timeout:
                assert self.idle_since
                logger.info(
                    "Scheduler closing after being idle for %s",
                    format_time(self.idle_timeout),
                )
                self._ongoing_background_tasks.call_soon(self.close)
        return None

    def adaptive_target(self, target_duration=None):
        """Desired number of workers based on the current workload

        This looks at the current running tasks and memory use, and returns a
        number of desired workers.  This is often used by adaptive scheduling.

        Parameters
        ----------
        target_duration : str
            A desired duration of time for computations to take.  This affects
            how rapidly the scheduler will ask to scale.

        See Also
        --------
        distributed.deploy.Adaptive
        """
        if target_duration is None:
            target_duration = dask.config.get("distributed.adaptive.target-duration")
        target_duration = parse_timedelta(target_duration)

        # CPU

        # TODO consider any user-specified default task durations for queued tasks
        queued_occupancy = len(self.queued) * self.UNKNOWN_TASK_DURATION
        cpu = math.ceil(
            (self.total_occupancy + queued_occupancy) / target_duration
        )  # TODO: threads per worker

        # Avoid a few long tasks from asking for many cores
        tasks_ready = len(self.queued)
        for ws in self.workers.values():
            tasks_ready += len(ws.processing)

            if tasks_ready > cpu:
                break
        else:
            cpu = min(tasks_ready, cpu)

        if (self.unrunnable or self.queued) and not self.workers:
            cpu = max(1, cpu)

        # add more workers if more than 60% of memory is used
        limit = sum(ws.memory_limit for ws in self.workers.values())
        used = sum(ws.nbytes for ws in self.workers.values())
        memory = 0
        if used > 0.6 * limit and limit > 0:
            memory = 2 * len(self.workers)

        target = max(memory, cpu)
        if target >= len(self.workers):
            return target
        else:  # Scale down?
            to_close = self.workers_to_close()
            return len(self.workers) - len(to_close)

    def request_acquire_replicas(
        self, addr: str, keys: Iterable[str], *, stimulus_id: str
    ) -> None:
        """Asynchronously ask a worker to acquire a replica of the listed keys from
        other workers. This is a fire-and-forget operation which offers no feedback for
        success or failure, and is intended for housekeeping and not for computation.
        """
        who_has = {}
        nbytes = {}
        for key in keys:
            ts = self.tasks[key]
            assert ts.who_has
            who_has[key] = [ws.address for ws in ts.who_has]
            nbytes[key] = ts.nbytes

        self.stream_comms[addr].send(
            {
                "op": "acquire-replicas",
                "who_has": who_has,
                "nbytes": nbytes,
                "stimulus_id": stimulus_id,
            },
        )

    def request_remove_replicas(
        self, addr: str, keys: list[str], *, stimulus_id: str
    ) -> None:
        """Asynchronously ask a worker to discard its replica of the listed keys.
        This must never be used to destroy the last replica of a key. This is a
        fire-and-forget operation, intended for housekeeping and not for computation.

        The replica disappears immediately from TaskState.who_has on the Scheduler side;
        if the worker refuses to delete, e.g. because the task is a dependency of
        another task running on it, it will (also asynchronously) inform the scheduler
        to re-add itself to who_has. If the worker agrees to discard the task, there is
        no feedback.
        """
        ws = self.workers[addr]

        # The scheduler immediately forgets about the replica and suggests the worker to
        # drop it. The worker may refuse, at which point it will send back an add-keys
        # message to reinstate it.
        for key in keys:
            ts = self.tasks[key]
            if self.validate:
                # Do not destroy the last copy
                assert len(ts.who_has) > 1
            self.remove_replica(ts, ws)

        self.stream_comms[addr].send(
            {
                "op": "remove-replicas",
                "keys": keys,
                "stimulus_id": stimulus_id,
            }
        )


def _task_to_report_msg(ts: TaskState) -> dict[str, Any] | None:
    if ts.state == "forgotten":
        return {"op": "cancelled-keys", "keys": [ts.key]}
    elif ts.state == "memory":
        return {"op": "key-in-memory", "key": ts.key}
    elif ts.state == "erred":
        failing_ts = ts.exception_blame
        assert failing_ts
        return {
            "op": "task-erred",
            "key": ts.key,
            "exception": failing_ts.exception,
            "traceback": failing_ts.traceback,
        }
    else:
        return None


def _task_to_client_msgs(ts: TaskState) -> dict[str, list[dict[str, Any]]]:
    if ts.who_wants:
        report_msg = _task_to_report_msg(ts)
        if report_msg is not None:
            return {cs.client_key: [report_msg] for cs in ts.who_wants}
    return {}


def decide_worker(
    ts: TaskState,
    all_workers: Iterable[WorkerState],
    valid_workers: set[WorkerState] | None,
    objective: Callable[[WorkerState], Any],
) -> WorkerState | None:
    """
    Decide which worker should take task *ts*.

    We choose the worker that has the data on which *ts* depends.

    If several workers have dependencies then we choose the less-busy worker.

    Optionally provide *valid_workers* of where jobs are allowed to occur
    (if all workers are allowed to take the task, pass None instead).

    If the task requires data communication because no eligible worker has
    all the dependencies already, then we choose to minimize the number
    of bytes sent between workers.  This is determined by calling the
    *objective* function.
    """
    assert all(dts.who_has for dts in ts.dependencies)
    if ts.actor:
        candidates = set(all_workers)
    else:
        candidates = {wws for dts in ts.dependencies for wws in dts.who_has}
    if valid_workers is None:
        if not candidates:
            candidates = set(all_workers)
    else:
        candidates &= valid_workers
        if not candidates:
            candidates = valid_workers
            if not candidates:
                if ts.loose_restrictions:
                    return decide_worker(ts, all_workers, None, objective)

    if not candidates:
        return None
    elif len(candidates) == 1:
        return next(iter(candidates))
    else:
        return min(candidates, key=objective)


def validate_task_state(ts: TaskState) -> None:
    """Validate the given TaskState"""
    assert ts.state in ALL_TASK_STATES, ts

    if ts.waiting_on:
        assert ts.waiting_on.issubset(ts.dependencies), (
            "waiting not subset of dependencies",
            str(ts.waiting_on),
            str(ts.dependencies),
        )
    if ts.waiters:
        assert ts.waiters.issubset(ts.dependents), (
            "waiters not subset of dependents",
            str(ts.waiters),
            str(ts.dependents),
        )

    for dts in ts.waiting_on:
        assert not dts.who_has, ("waiting on in-memory dep", str(ts), str(dts))
        assert dts.state != "released", ("waiting on released dep", str(ts), str(dts))
    for dts in ts.dependencies:
        assert ts in dts.dependents, (
            "not in dependency's dependents",
            str(ts),
            str(dts),
            str(dts.dependents),
        )
        if ts.state in ("waiting", "queued", "processing", "no-worker"):
            assert dts in ts.waiting_on or dts.who_has, (
                "dep missing",
                str(ts),
                str(dts),
            )
        assert dts.state != "forgotten"

    for dts in ts.waiters:
        assert dts.state in ("waiting", "queued", "processing", "no-worker"), (
            "waiter not in play",
            str(ts),
            str(dts),
        )
    for dts in ts.dependents:
        assert ts in dts.dependencies, (
            "not in dependent's dependencies",
            str(ts),
            str(dts),
            str(dts.dependencies),
        )
        assert dts.state != "forgotten"

    assert (ts.processing_on is not None) == (ts.state == "processing")
    assert bool(ts.who_has) == (ts.state == "memory"), (ts, ts.who_has, ts.state)

    if ts.state == "queued":
        assert not ts.processing_on
        assert not ts.who_has
        assert all(dts.who_has for dts in ts.dependencies), (
            "task queued without all deps",
            str(ts),
            str(ts.dependencies),
        )

    if ts.state == "processing":
        assert all(dts.who_has for dts in ts.dependencies), (
            "task processing without all deps",
            str(ts),
            str(ts.dependencies),
        )
        assert not ts.waiting_on

    if ts.who_has:
        assert ts.waiters or ts.who_wants, (
            "unneeded task in memory",
            str(ts),
            str(ts.who_has),
        )
        if ts.run_spec:  # was computed
            assert ts.type
            assert isinstance(ts.type, str)
        assert not any([ts in dts.waiting_on for dts in ts.dependents])
        for ws in ts.who_has:
            assert ts in ws.has_what, (
                "not in who_has' has_what",
                str(ts),
                str(ws),
                str(ws.has_what),
            )

    for cs in ts.who_wants:
        assert ts in cs.wants_what, (
            "not in who_wants' wants_what",
            str(ts),
            str(cs),
            str(cs.wants_what),
        )

    if ts.actor:
        if ts.state == "memory":
            assert sum(ts in ws.actors for ws in ts.who_has) == 1
        if ts.state == "processing":
            assert ts.processing_on
            assert ts in ts.processing_on.actors
        assert ts.state != "queued"


def validate_worker_state(ws: WorkerState) -> None:
    for ts in ws.has_what:
        assert ws in ts.who_has, (
            "not in has_what' who_has",
            str(ws),
            str(ts),
            str(ts.who_has),
        )

    for ts in ws.actors:
        assert ts.state in ("memory", "processing")


def validate_state(
    tasks: dict[str, TaskState],
    workers: dict[str, WorkerState],
    clients: dict[str, ClientState],
) -> None:
    """Validate a current runtime state.

    This performs a sequence of checks on the entire graph, running in about linear
    time. This raises assert errors if anything doesn't check out.
    """
    for ts in tasks.values():
        validate_task_state(ts)

    for ws in workers.values():
        validate_worker_state(ws)

    for cs in clients.values():
        for ts in cs.wants_what:
            assert cs in ts.who_wants, (
                "not in wants_what' who_wants",
                str(cs),
                str(ts),
                str(ts.who_wants),
            )


def heartbeat_interval(n: int) -> float:
    """Interval in seconds that we desire heartbeats based on number of workers"""
    if n <= 10:
        return 0.5
    elif n < 50:
        return 1
    elif n < 200:
        return 2
    else:
        # No more than 200 heartbeats a second scaled by workers
        return n / 200 + 1


def _task_slots_available(ws: WorkerState, saturation_factor: float) -> int:
    """Number of tasks that can be sent to this worker without oversaturating it"""
    assert not math.isinf(saturation_factor)
    return max(math.ceil(saturation_factor * ws.nthreads), 1) - (
        len(ws.processing) - len(ws.long_running)
    )


def _worker_full(ws: WorkerState, saturation_factor: float) -> bool:
    if math.isinf(saturation_factor):
        return False
    return _task_slots_available(ws, saturation_factor) <= 0


class KilledWorker(Exception):
    def __init__(self, task: str, last_worker: WorkerState, allowed_failures: int):
        super().__init__(task, last_worker, allowed_failures)

    @property
    def task(self) -> str:
        return self.args[0]

    @property
    def last_worker(self) -> WorkerState:
        return self.args[1]

    @property
    def allowed_failures(self) -> int:
        return self.args[2]

    def __str__(self) -> str:
        return (
            f"Attempted to run task {self.task} on {self.allowed_failures} different "
            "workers, but all those workers died while running it. "
            f"The last worker that attempt to run the task was {self.last_worker.address}. "
            "Inspecting worker logs is often a good next step to diagnose what went wrong. "
            "For more information see https://distributed.dask.org/en/stable/killed.html."
        )


class WorkerStatusPlugin(SchedulerPlugin):
    """A plugin to share worker status with a remote observer

    This is used in cluster managers to keep updated about the status of the scheduler.
    """

    name: ClassVar[str] = "worker-status"
    bcomm: BatchedSend

    def __init__(self, scheduler: Scheduler, comm: Comm):
        self.bcomm = BatchedSend(interval="5ms")
        self.bcomm.start(comm)
        scheduler.add_plugin(self)

    def add_worker(self, scheduler: Scheduler, worker: str) -> None:
        ident = scheduler.workers[worker].identity()
        del ident["metrics"]
        del ident["last_seen"]
        try:
            self.bcomm.send(["add", {"workers": {worker: ident}}])
        except CommClosedError:
            scheduler.remove_plugin(name=self.name)

    def remove_worker(self, scheduler: Scheduler, worker: str) -> None:
        try:
            self.bcomm.send(["remove", worker])
        except CommClosedError:
            scheduler.remove_plugin(name=self.name)

    def teardown(self) -> None:
        self.bcomm.close()


class CollectTaskMetaDataPlugin(SchedulerPlugin):
    scheduler: Scheduler
    name: str
    keys: set[str]
    metadata: dict[str, Any]
    state: dict[str, str]

    def __init__(self, scheduler: Scheduler, name: str):
        self.scheduler = scheduler
        self.name = name
        self.keys = set()
        self.metadata = {}
        self.state = {}

    def update_graph(
        self,
        scheduler: Scheduler,
        *,
        keys: set[str],
        **kwargs: Any,
    ) -> None:
        self.keys.update(keys)

    def transition(
        self,
        key: str,
        start: TaskStateState,
        finish: TaskStateState,
        *args: Any,
        **kwargs: Any,
    ) -> None:
        if finish in ("memory", "erred"):
            ts = self.scheduler.tasks.get(key)
            if ts is not None and ts.key in self.keys:
                self.metadata[key] = ts.metadata
                self.state[key] = finish
                self.keys.discard(key)<|MERGE_RESOLUTION|>--- conflicted
+++ resolved
@@ -4317,12 +4317,8 @@
         else:
             computation = Computation()
             self.computations.append(computation)
-<<<<<<< HEAD
 
         if code:  # add new code blocks
-=======
-        if code and code not in computation.code:  # add new code blocks
->>>>>>> 37ce1a0d
             computation.code.add(code)
         if annotations:
             computation.annotations.update(annotations)
