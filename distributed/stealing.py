from __future__ import annotations

import asyncio
import logging
from collections import defaultdict, deque
from collections.abc import Container
from math import log2
from time import time
from typing import TYPE_CHECKING, Any, ClassVar, TypedDict, cast

import sortedcontainers
from tlz import topk
from tornado.ioloop import PeriodicCallback

import dask
from dask.utils import parse_timedelta

from distributed.collections import Occupancy
from distributed.comm.addressing import get_address_host
from distributed.core import CommClosedError, Status
from distributed.diagnostics.plugin import SchedulerPlugin
from distributed.utils import log_errors, recursive_to_dict

if TYPE_CHECKING:
    # Recursive imports
    from distributed.scheduler import Scheduler, TaskState, WorkerState

# Stealing requires multiple network bounces and if successful also task
# submission which may include code serialization. Therefore, be very
# conservative in the latency estimation to suppress too aggressive stealing
# of small tasks
LATENCY = 0.1

logger = logging.getLogger(__name__)


LOG_PDB = dask.config.get("distributed.admin.pdb-on-err")

_WORKER_STATE_CONFIRM = {
    "ready",
    "constrained",
    "waiting",
}

_WORKER_STATE_REJECT = {
    "memory",
    "executing",
    "long-running",
    "cancelled",
    "resumed",
}
_WORKER_STATE_UNDEFINED = {
    "released",
    None,
}


class InFlightInfo(TypedDict):
    victim: WorkerState
    thief: WorkerState
    victim_duration: Occupancy
    thief_duration: Occupancy
    stimulus_id: str


class WorkStealing(SchedulerPlugin):
    scheduler: Scheduler
    # ({ task states for level 0}, ..., {task states for level 14})
    stealable_all: tuple[set[TaskState], ...]
    # {worker: ({ task states for level 0}, ..., {task states for level 14})}
    stealable: dict[str, tuple[set[TaskState], ...]]
    # { task state: (worker, level) }
    key_stealable: dict[TaskState, tuple[str, int]]
    # (multiplier for level 0, ... multiplier for level 14)
    cost_multipliers: ClassVar[tuple[float, ...]] = (1.0,) + tuple(
        1 + 2 ** (i - 6) for i in range(1, 15)
    )
    _callback_time: float
    count: int
    # { task state: <stealing info dict> }
    in_flight: dict[TaskState, InFlightInfo]
    # { worker state: occupancy }
    in_flight_occupancy: defaultdict[WorkerState, Occupancy]
    _in_flight_event: asyncio.Event
    _request_counter: int

    def __init__(self, scheduler: Scheduler):
        self.scheduler = scheduler
        self.stealable_all = tuple(set() for _ in range(15))
        self.stealable = {}
        self.key_stealable = {}

        for worker in scheduler.workers:
            self.add_worker(worker=worker)

        self._callback_time = cast(
            float,
            parse_timedelta(
                dask.config.get("distributed.scheduler.work-stealing-interval"),
                default="ms",
            ),
        )
        # `callback_time` is in milliseconds
        self.scheduler.add_plugin(self)
        self.scheduler.events["stealing"] = deque(maxlen=100000)
        self.count = 0
        self.in_flight = {}
        self.in_flight_occupancy = defaultdict(lambda: Occupancy(0, 0))
        self._in_flight_event = asyncio.Event()
        self._request_counter = 0
        self.scheduler.stream_handlers["steal-response"] = self.move_task_confirm

    async def start(self, scheduler: Any = None) -> None:
        """Start the background coroutine to balance the tasks on the cluster.
        Idempotent.
        The scheduler argument is ignored. It is merely required to satisify the
        plugin interface. Since this class is simultaneouly an extension, the
        scheudler instance is already registered during initialization
        """
        if "stealing" in self.scheduler.periodic_callbacks:
            return
        pc = PeriodicCallback(
            callback=self.balance, callback_time=self._callback_time * 1000
        )
        pc.start()
        self.scheduler.periodic_callbacks["stealing"] = pc
        self._in_flight_event.set()

    async def stop(self) -> None:
        """Stop the background task balancing tasks on the cluster.
        This will block until all currently running stealing requests are
        finished. Idempotent
        """
        pc = self.scheduler.periodic_callbacks.pop("stealing", None)
        if pc:
            pc.stop()
        await self._in_flight_event.wait()

    def _to_dict_no_nest(self, *, exclude: Container[str] = ()) -> dict:
        """Dictionary representation for debugging purposes.
        Not type stable and not intended for roundtrips.

        See also
        --------
        Client.dump_cluster_state
        distributed.utils.recursive_to_dict
        """
        return recursive_to_dict(self, exclude=exclude, members=True)

    def log(self, msg: Any) -> None:
        return self.scheduler.log_event("stealing", msg)

    def add_worker(self, scheduler: Any = None, worker: Any = None) -> None:
        self.stealable[worker] = tuple(set() for _ in range(15))

    def remove_worker(self, scheduler: Scheduler, worker: str) -> None:
        del self.stealable[worker]

    def teardown(self) -> None:
        pcs = self.scheduler.periodic_callbacks
        if "stealing" in pcs:
            pcs["stealing"].stop()
            del pcs["stealing"]

    def transition(
        self,
        key: str,
        start: str,
        finish: str,
        compute_start: Any = None,
        compute_stop: Any = None,
        *args: Any,
        **kwargs: Any,
    ) -> None:
        if finish == "processing":
            ts = self.scheduler.tasks[key]
            self.put_key_in_stealable(ts)
        elif start == "processing":
            ts = self.scheduler.tasks[key]
            self.remove_key_from_stealable(ts)
            d = self.in_flight.pop(ts, None)
            if d:
                thief = d["thief"]
                victim = d["victim"]
                self.in_flight_occupancy[thief] -= d["thief_duration"]
                self.in_flight_occupancy[victim] += d["victim_duration"]
                if not self.in_flight:
                    self.in_flight_occupancy.clear()
                    self._in_flight_event.set()

    def recalculate_cost(self, ts: TaskState) -> None:
        if ts not in self.in_flight:
            self.remove_key_from_stealable(ts)
            self.put_key_in_stealable(ts)

    def put_key_in_stealable(self, ts: TaskState) -> None:
        cost_multiplier, level = self.steal_time_ratio(ts)
        if cost_multiplier is not None:
            assert level is not None
            assert ts.processing_on
            ws = ts.processing_on
            worker = ws.address
            self.stealable_all[level].add(ts)
            self.stealable[worker][level].add(ts)
            self.key_stealable[ts] = (worker, level)

    def remove_key_from_stealable(self, ts: TaskState) -> None:
        result = self.key_stealable.pop(ts, None)
        if result is None:
            return

        worker, level = result
        try:
            self.stealable[worker][level].remove(ts)
        except KeyError:
            pass
        try:
            self.stealable_all[level].remove(ts)
        except KeyError:
            pass

    def steal_time_ratio(self, ts: TaskState) -> tuple[float, int] | tuple[None, None]:
        """The compute to communication time ratio of a key

        Returns
        -------
        cost_multiplier: The increased cost from moving this task as a factor.
        For example a result of zero implies a task without dependencies.
        level: The location within a stealable list to place this value
        """
        split = ts.prefix.name
        if split in fast_tasks:
            return None, None

        if not ts.dependencies:  # no dependencies fast path
            return 0.0, 0

        assert ts.processing_on
        ws = ts.processing_on
        assert ws
        compute_time = ws.processing[ts]
<<<<<<< HEAD
        if compute_time.total < 0.005:  # 5ms, just give up
            return None, None

        nbytes = ts.get_nbytes_deps()
        transfer_time: float = nbytes / self.scheduler.bandwidth + LATENCY
        # FIXME don't use `compute_time.total` https://github.com/dask/distributed/issues/7003
        cost_multiplier = transfer_time / compute_time.total
        if cost_multiplier > 100:
            return None, None
=======

        if not compute_time:
            # occupancy/ws.proccessing[ts] is only allowed to be zero for
            # long running tasks which cannot be stolen
            assert ts in ws.long_running
            return None, None

        nbytes = ts.get_nbytes_deps()
        transfer_time = nbytes / self.scheduler.bandwidth + LATENCY
        cost_multiplier = transfer_time / compute_time
>>>>>>> 1fd07f03

        level = int(round(log2(cost_multiplier) + 6))
        if level < 1:
            level = 1
        elif level >= len(self.cost_multipliers):
            return None, None

        return cost_multiplier, level

    def move_task_request(
        self, ts: TaskState, victim: WorkerState, thief: WorkerState
    ) -> str:
        try:
            if ts in self.in_flight:
                return "in-flight"
            # Stimulus IDs are used to verify the response, see
            # `move_task_confirm`. Therefore, this must be truly unique.
            stimulus_id = f"steal-{self._request_counter}"
            self._request_counter += 1

            key = ts.key
            self.remove_key_from_stealable(ts)
            logger.debug(
                "Request move %s, %s: %2f -> %s: %2f",
                key,
                victim,
                victim.occupancy,
                thief,
                thief.occupancy,
            )

            victim_duration = victim.processing[ts]

            thief_duration = Occupancy(
                self.scheduler.get_task_duration(ts),
                self.scheduler.get_comm_cost(ts, thief),
            )

            self.scheduler.stream_comms[victim.address].send(
                {"op": "steal-request", "key": key, "stimulus_id": stimulus_id}
            )
            self.in_flight[ts] = {
                "victim": victim,  # guaranteed to be processing_on
                "thief": thief,
                "victim_duration": victim_duration,
                "thief_duration": thief_duration,
                "stimulus_id": stimulus_id,
            }
            self._in_flight_event.clear()

            self.in_flight_occupancy[victim] -= victim_duration
            self.in_flight_occupancy[thief] += thief_duration
            return stimulus_id
        except CommClosedError:
            logger.info("Worker comm %r closed while stealing: %r", victim, ts)
            return "comm-closed"
        except Exception as e:  # pragma: no cover
            logger.exception(e)
            if LOG_PDB:
                import pdb

                pdb.set_trace()
            raise

    async def move_task_confirm(
        self, *, key: str, state: str, stimulus_id: str, worker: str | None = None
    ) -> None:
        try:
            ts = self.scheduler.tasks[key]
        except KeyError:
            logger.debug("Key released between request and confirm: %s", key)
            return
        try:
            d = self.in_flight.pop(ts)
            if d["stimulus_id"] != stimulus_id:
                self.log(("stale-response", key, state, worker, stimulus_id))
                self.in_flight[ts] = d
                return
        except KeyError:
            self.log(("already-aborted", key, state, worker, stimulus_id))
            return

        thief = d["thief"]
        victim = d["victim"]
        logger.debug("Confirm move %s, %s -> %s.  State: %s", key, victim, thief, state)

        self.in_flight_occupancy[thief] -= d["thief_duration"]
        self.in_flight_occupancy[victim] += d["victim_duration"]

        if not self.in_flight:
            self.in_flight_occupancy.clear()
            self._in_flight_event.set()

        if self.scheduler.validate:
            assert ts.processing_on == victim

        try:
            _log_msg = [key, state, victim.address, thief.address, stimulus_id]

            if ts.state != "processing":
                self.scheduler._reevaluate_occupancy_worker(thief)
                self.scheduler._reevaluate_occupancy_worker(victim)
            elif (
                state in _WORKER_STATE_UNDEFINED
                # If our steal information is somehow stale we need to reschedule
                or state in _WORKER_STATE_CONFIRM
                and thief != self.scheduler.workers.get(thief.address)
            ):
                self.log(
                    (
                        "reschedule",
                        thief.address not in self.scheduler.workers,
                        *_log_msg,
                    )
                )
                self.scheduler.reschedule(key, stimulus_id=stimulus_id)
            # Victim had already started execution
            elif state in _WORKER_STATE_REJECT:
                self.log(("already-computing", *_log_msg))
            # Victim was waiting, has given up task, enact steal
            elif state in _WORKER_STATE_CONFIRM:
                self.remove_key_from_stealable(ts)
                ts.processing_on = thief
                duration = victim.processing.pop(ts)
                victim.occupancy -= duration
                self.scheduler.total_occupancy -= duration
                if not victim.processing:
                    self.scheduler.total_occupancy -= victim.occupancy
                    victim.occupancy.clear()
                thief.processing[ts] = d["thief_duration"]
                thief.occupancy += d["thief_duration"]
                self.scheduler.total_occupancy += d["thief_duration"]
                self.put_key_in_stealable(ts)

                self.scheduler.send_task_to_worker(thief.address, ts)
                self.log(("confirm", *_log_msg))
            else:
                raise ValueError(f"Unexpected task state: {state}")
        except Exception as e:  # pragma: no cover
            logger.exception(e)
            if LOG_PDB:
                import pdb

                pdb.set_trace()
            raise
        finally:
            self.scheduler.check_idle_saturated(thief)
            self.scheduler.check_idle_saturated(victim)

    def balance(self) -> None:
        s = self.scheduler
        log = []
        start = time()

        def combined_occupancy(ws: WorkerState) -> float:
            return ws.occupancy.total + self.in_flight_occupancy[ws].total

        def maybe_move_task(
            level: int,
            ts: TaskState,
            victim: WorkerState,
            thief: WorkerState,
            duration: Occupancy,
            cost_multiplier: float,
        ) -> None:
            # TODO calculate separately for cpu vs network?
            occ_thief = combined_occupancy(thief)
            occ_victim = combined_occupancy(victim)

            duration_total = duration.total
            if (
                occ_thief + cost_multiplier * duration_total
                <= occ_victim - duration_total / 2
            ):
                self.move_task_request(ts, victim, thief)
                log.append(
                    (
                        start,
                        level,
                        ts.key,
                        duration_total,
                        victim.address,
                        occ_victim,
                        thief.address,
                        occ_thief,
                    )
                )
                s.check_idle_saturated(victim, occ=occ_victim)
                s.check_idle_saturated(thief, occ=occ_thief)

        with log_errors():
            i = 0
            # Paused and closing workers must never become thieves
            idle = [ws for ws in s.idle.values() if ws.status == Status.running]
            if not idle or len(idle) == len(s.workers):
                return

            victim: WorkerState | None
            saturated: set[WorkerState] | list[WorkerState] = s.saturated
            if not saturated:
                saturated = topk(10, s.workers.values(), key=combined_occupancy)
                saturated = [
                    ws
                    for ws in saturated
                    if combined_occupancy(ws) > 0.2 and len(ws.processing) > ws.nthreads
                ]
            elif len(saturated) < 20:
                saturated = sorted(saturated, key=combined_occupancy, reverse=True)
            if len(idle) < 20:
                idle = sorted(idle, key=combined_occupancy)

            for level, cost_multiplier in enumerate(self.cost_multipliers):
                if not idle:
                    break
                for victim in list(saturated):
                    stealable = self.stealable[victim.address][level]
                    if not stealable or not idle:
                        continue

                    for ts in list(stealable):
                        if (
                            ts not in self.key_stealable
                            or ts.processing_on is not victim
                        ):
                            stealable.discard(ts)
                            continue
                        i += 1
                        if not idle:
                            break

                        thieves = _potential_thieves_for(ts, idle)
                        if not thieves:
                            break
                        thief = thieves[i % len(thieves)]

                        duration = victim.processing.get(ts)
                        if duration is None:
                            stealable.discard(ts)
                            continue

                        maybe_move_task(
                            level, ts, victim, thief, duration, cost_multiplier
                        )

                if self.cost_multipliers[level] < 20:  # don't steal from public at cost
                    stealable = self.stealable_all[level]
                    for ts in list(stealable):
                        if not idle:
                            break
                        if ts not in self.key_stealable:
                            stealable.discard(ts)
                            continue

                        victim = ts.processing_on
                        if victim is None:
                            stealable.discard(ts)
                            continue
                        if combined_occupancy(victim) < 0.2:
                            continue
                        if len(victim.processing) <= victim.nthreads:
                            continue

                        i += 1
                        thieves = _potential_thieves_for(ts, idle)
                        if not thieves:
                            continue
                        thief = thieves[i % len(thieves)]
                        duration = victim.processing[ts]

                        maybe_move_task(
                            level, ts, victim, thief, duration, cost_multiplier
                        )

            if log:
                self.log(log)
                self.count += 1
            stop = time()
            if s.digests:
                s.digests["steal-duration"].add(stop - start)

    def restart(self, scheduler: Any) -> None:
        for stealable in self.stealable.values():
            for s in stealable:
                s.clear()

        for s in self.stealable_all:
            s.clear()
        self.key_stealable.clear()

    def story(self, *keys_or_ts: str | TaskState) -> list:
        keys = {key.key if not isinstance(key, str) else key for key in keys_or_ts}
        out = []
        for _, L in self.scheduler.get_events(topic="stealing"):
            if not isinstance(L, list):
                L = [L]
            for t in L:
                if any(x in keys for x in t):
                    out.append(t)
        return out


def _potential_thieves_for(
    ts: TaskState,
    idle: sortedcontainers.SortedValuesView[WorkerState] | list[WorkerState],
) -> sortedcontainers.SortedValuesView[WorkerState] | list[WorkerState]:
    """Return the list of workers from ``idle`` that could steal ``ts``."""
    if _has_restrictions(ts):
        return [ws for ws in idle if _can_steal(ws, ts)]
    else:
        return idle


def _can_steal(thief: WorkerState, ts: TaskState) -> bool:
    """Determine whether worker ``thief`` can steal task ``ts``.

    Assumes that `ts` has some restrictions.
    """
    if (
        ts.host_restrictions
        and get_address_host(thief.address) not in ts.host_restrictions
    ):
        return False
    elif ts.worker_restrictions and thief.address not in ts.worker_restrictions:
        return False

    if not ts.resource_restrictions:
        return True

    for resource, value in ts.resource_restrictions.items():
        try:
            supplied = thief.resources[resource]
        except KeyError:
            return False
        else:
            if supplied < value:
                return False
    return True


def _has_restrictions(ts: TaskState) -> bool:
    """Determine whether the given task has restrictions and whether these
    restrictions are strict.
    """
    return not ts.loose_restrictions and bool(
        ts.host_restrictions or ts.worker_restrictions or ts.resource_restrictions
    )


fast_tasks = {"split-shuffle"}<|MERGE_RESOLUTION|>--- conflicted
+++ resolved
@@ -238,29 +238,18 @@
         assert ts.processing_on
         ws = ts.processing_on
         assert ws
-        compute_time = ws.processing[ts]
-<<<<<<< HEAD
-        if compute_time.total < 0.005:  # 5ms, just give up
-            return None, None
-
-        nbytes = ts.get_nbytes_deps()
-        transfer_time: float = nbytes / self.scheduler.bandwidth + LATENCY
-        # FIXME don't use `compute_time.total` https://github.com/dask/distributed/issues/7003
-        cost_multiplier = transfer_time / compute_time.total
-        if cost_multiplier > 100:
-            return None, None
-=======
-
-        if not compute_time:
+        occupancy = ws.processing[ts]
+
+        if not occupancy:
             # occupancy/ws.proccessing[ts] is only allowed to be zero for
             # long running tasks which cannot be stolen
             assert ts in ws.long_running
             return None, None
 
         nbytes = ts.get_nbytes_deps()
-        transfer_time = nbytes / self.scheduler.bandwidth + LATENCY
-        cost_multiplier = transfer_time / compute_time
->>>>>>> 1fd07f03
+        transfer_time: float = nbytes / self.scheduler.bandwidth + LATENCY
+        # FIXME don't use `occupancy.total` https://github.com/dask/distributed/issues/7003
+        cost_multiplier = transfer_time / occupancy.total
 
         level = int(round(log2(cost_multiplier) + 6))
         if level < 1:
