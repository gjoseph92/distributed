--- conflicted
+++ resolved
@@ -1078,15 +1078,9 @@
     assert a.scheduler_delay != old
 
 
-<<<<<<< HEAD
-@pytest.mark.flaky(reruns=10, reruns_delay=5, condition=MACOS)
+@pytest.mark.flaky(reruns=10, reruns_delay=5)
 @gen_cluster(client=True, ncores=[("127.0.0.1", 1)])
 async def test_statistical_profiling(c, s, a):
-=======
-@pytest.mark.flaky(reruns=10, reruns_delay=5)
-@gen_cluster(client=True)
-async def test_statistical_profiling(c, s, a, b):
->>>>>>> f28c7199
     futures = c.map(slowinc, range(10), delay=0.1)
     await wait(futures)
 
