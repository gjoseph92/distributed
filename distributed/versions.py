--- conflicted
+++ resolved
@@ -21,25 +21,14 @@
 ]
 
 optional_packages = [
-<<<<<<< HEAD
     "numpy",
     "pandas",
     "lz4",
-    "blosc",
-=======
-    ("numpy", lambda p: p.__version__),
-    ("pandas", lambda p: p.__version__),
-    ("lz4", lambda p: p.__version__),
->>>>>>> 7774adb1
 ]
 
 
 # only these scheduler packages will be checked for version mismatch
-<<<<<<< HEAD
-scheduler_relevant_packages = set(required_packages) | {"lz4", "blosc"}
-=======
-scheduler_relevant_packages = {pkg for pkg, _ in required_packages} | {"lz4"}
->>>>>>> 7774adb1
+scheduler_relevant_packages = set(required_packages) | {"lz4"}
 
 
 # notes to be displayed for mismatch packages
